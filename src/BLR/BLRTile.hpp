/*
 * STRUMPACK -- STRUctured Matrices PACKage, Copyright (c) 2014, The
 * Regents of the University of California, through Lawrence Berkeley
 * National Laboratory (subject to receipt of any required approvals
 * from the U.S. Dept. of Energy).  All rights reserved.
 *
 * If you have questions about your rights to use or distribute this
 * software, please contact Berkeley Lab's Technology Transfer
 * Department at TTD@lbl.gov.
 *
 * NOTICE. This software is owned by the U.S. Department of Energy. As
 * such, the U.S. Government has been granted for itself and others
 * acting on its behalf a paid-up, nonexclusive, irrevocable,
 * worldwide license in the Software to reproduce, prepare derivative
 * works, and perform publicly and display publicly.  Beginning five
 * (5) years after the date permission to assert copyright is obtained
 * from the U.S. Department of Energy, and subject to any subsequent
 * five (5) year renewals, the U.S. Government is granted for itself
 * and others acting on its behalf a paid-up, nonexclusive,
 * irrevocable, worldwide license in the Software to reproduce,
 * prepare derivative works, distribute copies to the public, perform
 * publicly and display publicly, and to permit others to do so.
 *
 * Developers: Pieter Ghysels, Francois-Henry Rouet, Xiaoye S. Li.
 *             (Lawrence Berkeley National Lab, Computational Research
 *             Division).
 *
 */
/*! \file BLRTile.hpp
 * \brief Contains the pure virtual BLRTile class.
 */
#ifndef BLR_TILE_HPP
#define BLR_TILE_HPP

#include <cassert>

#include "dense/DenseMatrix.hpp"
#include "BLROptions.hpp"

#if defined(STRUMPACK_USE_CUDA)
#include "dense/CUDAWrapper.hpp"
#else
#if defined(STRUMPACK_USE_HIP)
#include "dense/HIPWrapper.hpp"
#endif
#endif
#if defined(STRUMPACK_USE_MAGMA)
#include "dense/MAGMAWrapper.hpp"
#endif

namespace strumpack {
  namespace BLR {

    // forward declarations
    template<typename scalar_t> class LRTile;
    template<typename scalar_t> class DenseTile;

    template<typename scalar_t> class BLRTile {
      using real_t = typename RealType<scalar_t>::value_type;
      using DenseM_t = DenseMatrix<scalar_t>;
      using Opts_t = BLROptions<scalar_t>;
      using DMW_t = DenseMatrixWrapper<scalar_t>;

    public:
      virtual ~BLRTile() = default;

      virtual std::size_t rows() const = 0;
      virtual std::size_t cols() const = 0;
      virtual std::size_t rank() const = 0;
      virtual int rank_1() const { return -1; };

      virtual std::size_t memory() const = 0;
      virtual std::size_t nonzeros() const = 0;
      virtual std::size_t maximum_rank() const = 0;

      virtual std::size_t subnormals() const = 0;
      virtual std::size_t zeros() const = 0;

      virtual bool is_low_rank() const = 0;
      virtual void dense(DenseM_t& A) const = 0;
      virtual DenseM_t dense() const = 0;

      virtual real_t normF() const = 0;

      virtual std::unique_ptr<BLRTile<scalar_t>> clone() const = 0;

      virtual std::unique_ptr<LRTile<scalar_t>>
      compress(const Opts_t& opts) const = 0;

      virtual void draw(std::ostream& of,
                        std::size_t roff,
                        std::size_t coff) const = 0;

      virtual DenseM_t& D() = 0; //{ assert(false); }
      virtual DenseM_t& U() = 0; //{ assert(false); }
      virtual DenseM_t& V() = 0; //{ assert(false); }
      virtual const DenseM_t& D() const = 0; //{ assert(false); }
      virtual const DenseM_t& U() const = 0; //{ assert(false); }
      virtual const DenseM_t& V() const = 0; //{ assert(false); }

<<<<<<< HEAD
      virtual
      LRTile<scalar_t> multiply(const BLRTile<scalar_t>& a) const = 0;
      virtual
      LRTile<scalar_t> left_multiply(const LRTile<scalar_t>& a) const = 0;
      virtual
      LRTile<scalar_t> left_multiply(const DenseTile<scalar_t>& a) const = 0;
=======
      virtual scalar_t* copy_to(scalar_t* ptr) const = 0;

      virtual LRTile<scalar_t> multiply(const BLRTile<scalar_t>& a) const = 0;
      virtual LRTile<scalar_t> left_multiply(const LRTile<scalar_t>& a) const = 0;
      virtual LRTile<scalar_t> left_multiply(const DenseTile<scalar_t>& a) const = 0;
>>>>>>> 1c23490f

      virtual void multiply(const BLRTile<scalar_t>& a,
                            DenseM_t& b, DenseM_t& c) const = 0;
      virtual void left_multiply(const LRTile<scalar_t>& a,
                                 DenseM_t& b, DenseM_t& c) const = 0;
      virtual void left_multiply(const DenseTile<scalar_t>& a,
                                 DenseM_t& b, DenseM_t& c) const = 0;

      virtual scalar_t operator()(std::size_t i, std::size_t j) const = 0;
      virtual void extract(const std::vector<std::size_t>& I,
                           const std::vector<std::size_t>& J,
                           DenseM_t& B) const {
        assert(B.rows() == I.size() && B.cols() == J.size());
        for (std::size_t j=0; j<J.size(); j++)
          for (std::size_t i=0; i<I.size(); i++) {
            assert(I[i] < rows());
            assert(J[j] < cols());
            B(i, j) = operator()(I[i], J[j]);
          }
      }

      virtual std::vector<int> LU() {
        assert(false); return std::vector<int>();
      };

      virtual void laswp(const std::vector<int>& piv, bool fwd) = 0;
#if defined(STRUMPACK_USE_CUDA) || defined(STRUMPACK_USE_HIP)
      virtual void laswp(gpu::BLASHandle& h, int* dpiv, bool fwd) = 0;

      virtual void move_to_cpu(gpu::Stream& s, scalar_t* pinned=nullptr) = 0;
      virtual void move_to_gpu(gpu::Stream& s, scalar_t*& dptr,
                               scalar_t* pinned=nullptr) = 0;
#endif

      virtual void trsm_b(Side s, UpLo ul, Trans ta, Diag d,
                          scalar_t alpha, const DenseM_t& a) = 0;
#if defined(STRUMPACK_USE_CUDA) || defined(STRUMPACK_USE_HIP)
      virtual void trsm_b(gpu::BLASHandle& handle, Side s, UpLo ul,
                          Trans ta, Diag d, scalar_t alpha, DenseM_t& a) = 0;
#endif
      virtual void gemv_a(Trans ta, scalar_t alpha, const DenseM_t& x,
                          scalar_t beta, DenseM_t& y) const = 0;
      virtual void gemm_a(Trans ta, Trans tb, scalar_t alpha,
                          const BLRTile<scalar_t>& b, scalar_t beta,
                          DenseM_t& c) const = 0;
      virtual void gemm_a(Trans ta, Trans tb, scalar_t alpha,
                          const DenseM_t& b, scalar_t beta,
                          DenseM_t& c, int task_depth) const = 0;
      virtual void gemm_b(Trans ta, Trans tb, scalar_t alpha,
                          const LRTile<scalar_t>& a, scalar_t beta,
                          DenseM_t& c) const = 0;
      virtual void gemm_b(Trans ta, Trans tb, scalar_t alpha,
                          const DenseTile<scalar_t>& a, scalar_t beta,
                          DenseM_t& c) const = 0;
      virtual void gemm_b(Trans ta, Trans tb, scalar_t alpha,
                          const DenseM_t& a, scalar_t beta,
                          DenseM_t& c, int task_depth) const = 0;

      virtual void
      Schur_update_col_a(std::size_t i, const BLRTile<scalar_t>& b,
                         scalar_t* c, scalar_t* work) const = 0;
      virtual void
      Schur_update_row_a(std::size_t i, const BLRTile<scalar_t>& b,
                         scalar_t* c, scalar_t* work) const = 0;
      virtual void
      Schur_update_col_b(std::size_t i, const LRTile<scalar_t>& a,
                         scalar_t* c, scalar_t* work) const = 0;
      virtual void
      Schur_update_col_b(std::size_t i, const DenseTile<scalar_t>& a,
                         scalar_t* c, scalar_t* work) const = 0;
      virtual void
      Schur_update_row_b(std::size_t i, const LRTile<scalar_t>& a,
                         scalar_t* c, scalar_t* work) const = 0;
      virtual void
      Schur_update_row_b(std::size_t i, const DenseTile<scalar_t>& a,
                         scalar_t* c, scalar_t* work) const = 0;

      virtual void
      Schur_update_cols_a(const std::vector<std::size_t>& cols,
                          const BLRTile<scalar_t>& b,
                          DenseMatrix<scalar_t>& c, scalar_t* work) const = 0;
      virtual void
      Schur_update_rows_a(const std::vector<std::size_t>& rows,
                          const BLRTile<scalar_t>& b,
                          DenseMatrix<scalar_t>& c, scalar_t* work) const = 0;
      virtual void
      Schur_update_cols_b(const std::vector<std::size_t>& cols,
                          const LRTile<scalar_t>& a,
                          DenseMatrix<scalar_t>& c, scalar_t* work) const = 0;
      virtual void
      Schur_update_cols_b(const std::vector<std::size_t>& cols,
                          const DenseTile<scalar_t>& a,
                          DenseMatrix<scalar_t>& c, scalar_t* work) const = 0;
      virtual void
      Schur_update_rows_b(const std::vector<std::size_t>& rows,
                          const LRTile<scalar_t>& a,
                          DenseMatrix<scalar_t>& c, scalar_t* work) const = 0;
      virtual void
      Schur_update_rows_b(const std::vector<std::size_t>& rows,
                          const DenseTile<scalar_t>& a,
                          DenseMatrix<scalar_t>& c, scalar_t* work) const = 0;
    };

  } // end namespace BLR
} // end namespace strumpack

#endif // BLR_TILE_HPP<|MERGE_RESOLUTION|>--- conflicted
+++ resolved
@@ -98,20 +98,14 @@
       virtual const DenseM_t& U() const = 0; //{ assert(false); }
       virtual const DenseM_t& V() const = 0; //{ assert(false); }
 
-<<<<<<< HEAD
+      virtual scalar_t* copy_to(scalar_t* ptr) const = 0;
+
       virtual
       LRTile<scalar_t> multiply(const BLRTile<scalar_t>& a) const = 0;
       virtual
       LRTile<scalar_t> left_multiply(const LRTile<scalar_t>& a) const = 0;
       virtual
       LRTile<scalar_t> left_multiply(const DenseTile<scalar_t>& a) const = 0;
-=======
-      virtual scalar_t* copy_to(scalar_t* ptr) const = 0;
-
-      virtual LRTile<scalar_t> multiply(const BLRTile<scalar_t>& a) const = 0;
-      virtual LRTile<scalar_t> left_multiply(const LRTile<scalar_t>& a) const = 0;
-      virtual LRTile<scalar_t> left_multiply(const DenseTile<scalar_t>& a) const = 0;
->>>>>>> 1c23490f
 
       virtual void multiply(const BLRTile<scalar_t>& a,
                             DenseM_t& b, DenseM_t& c) const = 0;
