--- conflicted
+++ resolved
@@ -85,15 +85,11 @@
       using DenseM_t = DenseMatrix<scalar_t>;
       using DenseMW_t = DenseMatrixWrapper<scalar_t>;
       using Opts_t = BLROptions<scalar_t>;
-<<<<<<< HEAD
       using real_t = typename RealType<scalar_t>::value_type;
-=======
-      // template<typename T>
       using extract_t =
         std::function<void(const std::vector<std::size_t>&,
         const std::vector<std::size_t>&, DenseMatrix<scalar_t>&)>;
       using adm_t = DenseMatrix<bool>;
->>>>>>> 1c23490f
 
     public:
       BLRMatrix() = default;
@@ -280,7 +276,8 @@
                                           const BLRM_t& B12);
       void create_LR_tile(std::size_t i, std::size_t j,
                           DenseM_t& A, const Opts_t& opts);
-<<<<<<< HEAD
+      void create_LR_tile(std::size_t i, std::size_t j,
+                          const extract_t& A, const Opts_t& opts);
 
 #if defined(STRUMPACK_USE_CUDA) || defined(STRUMPACK_USE_HIP)
       void create_from_column_major_gpu(DenseM_t& A, scalar_t* work);
@@ -292,10 +289,6 @@
                              int* dinfo, scalar_t* work, const Opts_t& opts);
 #endif
 
-=======
-      void create_LR_tile(std::size_t i, std::size_t j,
-                          const extract_t& A, const Opts_t& opts);
->>>>>>> 1c23490f
       void create_LR_tile_left_looking(std::size_t i, std::size_t j,
                                        const extract_t& Aelem,
                                        const Opts_t& opts);
