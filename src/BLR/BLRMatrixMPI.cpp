--- conflicted
+++ resolved
@@ -1841,91 +1841,6 @@
     }
 
     template<typename scalar_t> std::vector<int>
-<<<<<<< HEAD
-    BLRMatrixMPI<scalar_t>::factor(const adm_t& adm, const Opts_t& opts) {
-      std::vector<int> piv, piv_tile;
-      if (!grid()->active()) return piv;
-      DenseTile<scalar_t> Tii;
-      for (std::size_t i=0; i<rowblocks(); i++) {
-#pragma omp parallel
-        {
-#pragma omp master
-          {
-            if (grid()->is_local_row(i)) {
-              // LU factorization of diagonal tile
-              if (grid()->is_local_col(i))
-                piv_tile = tile(i, i).LU();
-              else piv_tile.resize(tilerows(i));
-              grid()->row_comm().broadcast_from(piv_tile, i % grid()->npcols());
-              int r0 = tileroff(i);
-              std::transform
-                (piv_tile.begin(), piv_tile.end(), std::back_inserter(piv),
-                [r0](int p) -> int { return p + r0; });
-              Tii = bcast_dense_tile_along_row(i, i);
-            }
-            if (grid()->is_local_col(i))
-              Tii = bcast_dense_tile_along_col(i, i);
-          }
-#pragma omp single
-          {
-            if (grid()->is_local_row(i)) {
-              for (std::size_t j=i+1; j<colblocks(); j++) {
-                if (grid()->is_local_col(j)) {
-#pragma omp task default(shared) firstprivate(i,j)
-                  if (adm(i, j)) compress_tile(i, j, opts);
-                }
-              }
-            }
-            if (grid()->is_local_col(i)) {
-              for (std::size_t j=i+1; j<rowblocks(); j++) {
-                if (grid()->is_local_row(j)) {
-#pragma omp task default(shared) firstprivate(i,j)
-                  if (adm(j, i)) compress_tile(j, i, opts);
-                }
-              }
-            }
-          }
-        }
-#pragma omp parallel
-#pragma omp single
-        {
-          if (grid()->is_local_row(i)) {
-            for (std::size_t j=i+1; j<colblocks(); j++) {
-              if (grid()->is_local_col(j)) {
-#pragma omp task default(shared) firstprivate(i,j)
-                { 
-                  tile(i, j).laswp(piv_tile, true);
-                  trsm(Side::L, UpLo::L, Trans::N, Diag::U,
-                      scalar_t(1.), Tii, tile(i, j));
-                }
-              }
-            }
-          }
-          if (grid()->is_local_col(i)) {
-            for (std::size_t j=i+1; j<rowblocks(); j++) {
-              if (grid()->is_local_row(j)) {
-#pragma omp task default(shared) firstprivate(i,j)                
-                trsm(Side::R, UpLo::U, Trans::N, Diag::N,
-                    scalar_t(1.), Tii, tile(j, i));
-              }
-            }
-          }
-        }
-        auto Tij = bcast_row_of_tiles_along_cols(i, i+1, rowblocks());
-        auto Tki = bcast_col_of_tiles_along_rows(i+1, rowblocks(), i);
-#pragma omp parallel
-#pragma omp single
-        {        
-          for (std::size_t k=i+1, lk=0; k<rowblocks(); k++) {
-            if (grid()->is_local_row(k)) {
-              for (std::size_t j=i+1, lj=0; j<colblocks(); j++) {
-                if (grid()->is_local_col(j)) {
-#pragma omp task default(shared) firstprivate(i,j,k,lk,lj)                  
-                  // this uses .D, assuming tile(k, j) is dense
-                  gemm(Trans::N, Trans::N, scalar_t(-1.), *(Tki[lk]),
-                      *(Tij[lj]), scalar_t(1.), tile_dense(k, j).D());
-                  lj++;
-=======
     BLRMatrixMPI<scalar_t>::partial_factor_col(BLRMPI_t& F11, BLRMPI_t& F12, BLRMPI_t& F21, BLRMPI_t& F22, 
                                        const adm_t& adm, const Opts_t& opts, 
                                        const std::function<void(int, bool, std::size_t)>& blockcol){
@@ -2214,10 +2129,8 @@
 #pragma omp task default(shared) firstprivate(i,k,j)
                     F22.compress_tile(k, j, opts);
                   }
->>>>>>> b91da303
-                }
-              }
-              lk++;
+                }
+              }
             }
           }
         }
