/*
 * STRUMPACK -- STRUctured Matrices PACKage, Copyright (c) 2014, The
 * Regents of the University of California, through Lawrence Berkeley
 * National Laboratory (subject to receipt of any required approvals
 * from the U.S. Dept. of Energy).  All rights reserved.
 *
 * If you have questions about your rights to use or distribute this
 * software, please contact Berkeley Lab's Technology Transfer
 * Department at TTD@lbl.gov.
 *
 * NOTICE. This software is owned by the U.S. Department of Energy. As
 * such, the U.S. Government has been granted for itself and others
 * acting on its behalf a paid-up, nonexclusive, irrevocable,
 * worldwide license in the Software to reproduce, prepare derivative
 * works, and perform publicly and display publicly.  Beginning five
 * (5) years after the date permission to assert copyright is obtained
 * from the U.S. Department of Energy, and subject to any subsequent
 * five (5) year renewals, the U.S. Government is granted for itself
 * and others acting on its behalf a paid-up, nonexclusive,
 * irrevocable, worldwide license in the Software to reproduce,
 * prepare derivative works, distribute copies to the public, perform
 * publicly and display publicly, and to permit others to do so.
 *
 * Developers: Pieter Ghysels, Francois-Henry Rouet, Xiaoye S. Li.
 *             (Lawrence Berkeley National Lab, Computational Research
 *             Division).
 *
 */

#include <string>
#include <iomanip>
#include <cassert>
#include <algorithm>

#if defined(_OPENMP)
#include <omp.h>
#endif

#include "DenseMatrix.hpp"
#include "misc/Tools.hpp"
#include "misc/TaskTimer.hpp"
#include "BLASLAPACKOpenMPTask.hpp"

namespace strumpack {

  template<typename scalar_t> DenseMatrix<scalar_t>::DenseMatrix()
    : data_(nullptr), rows_(0), cols_(0), ld_(1) { }

  template<typename scalar_t> DenseMatrix<scalar_t>::DenseMatrix
  (std::size_t m, std::size_t n)
    : data_(new scalar_t[m*n]), rows_(m),
      cols_(n), ld_(std::max(std::size_t(1), m)) {
    STRUMPACK_ADD_MEMORY(rows_*cols_*sizeof(scalar_t));
  }

  template<typename scalar_t> DenseMatrix<scalar_t>::DenseMatrix
  (std::size_t m, std::size_t n,
   const std::function<scalar_t(std::size_t,std::size_t)>& A)
    : DenseMatrix<scalar_t>(m, n) {
    fill(A);
  }

  template<typename scalar_t> DenseMatrix<scalar_t>::DenseMatrix
  (std::size_t m, std::size_t n, const scalar_t* D, std::size_t ld)
    : data_(new scalar_t[m*n]), rows_(m), cols_(n),
      ld_(std::max(std::size_t(1), m)) {
    STRUMPACK_ADD_MEMORY(rows_*cols_*sizeof(scalar_t));
    assert(ld >= m);
    for (std::size_t j=0; j<cols_; j++)
      for (std::size_t i=0; i<rows_; i++)
        operator()(i, j) = D[i+j*ld];
  }

  template<typename scalar_t> DenseMatrix<scalar_t>::DenseMatrix
  (std::size_t m, std::size_t n, const DenseMatrix<scalar_t>& D,
   std::size_t i, std::size_t j)
    : data_(new scalar_t[m*n]), rows_(m), cols_(n),
      ld_(std::max(std::size_t(1), m)) {
    STRUMPACK_ADD_MEMORY(rows_*cols_*sizeof(scalar_t));
    for (std::size_t _j=0; _j<std::min(cols_, D.cols()-j); _j++)
      for (std::size_t _i=0; _i<std::min(rows_, D.rows()-i); _i++)
        operator()(_i, _j) = D(_i+i, _j+j);
  }

  template<typename scalar_t>
  DenseMatrix<scalar_t>::DenseMatrix(const DenseMatrix<scalar_t>& D)
    : data_(new scalar_t[D.rows()*D.cols()]), rows_(D.rows()),
      cols_(D.cols()), ld_(std::max(std::size_t(1), D.rows())) {
    STRUMPACK_ADD_MEMORY(rows_*cols_*sizeof(scalar_t));
    for (std::size_t j=0; j<cols_; j++)
      for (std::size_t i=0; i<rows_; i++)
        operator()(i, j) = static_cast<scalar_t>(D(i, j));
  }

  template<typename scalar_t>
  DenseMatrix<scalar_t>::DenseMatrix(DenseMatrix<scalar_t>&& D)
    : data_(D.data()), rows_(D.rows()), cols_(D.cols()), ld_(D.ld()) {
    D.data_ = nullptr;
    D.rows_ = 0;
    D.cols_ = 0;
    D.ld_ = 1;
  }

  template<typename scalar_t> DenseMatrix<scalar_t>::~DenseMatrix() {
    if (data_) {
      STRUMPACK_SUB_MEMORY(rows_*cols_*sizeof(scalar_t));
      delete[] data_;
    }
  }

  template<typename scalar_t> DenseMatrix<scalar_t>&
  DenseMatrix<scalar_t>::operator=(const DenseMatrix<scalar_t>& D) {
    if (this == &D) return *this;
    if (rows_ != D.rows() || cols_ != D.cols()) {
      if (data_) {
        STRUMPACK_SUB_MEMORY(rows_*cols_*sizeof(scalar_t));
        delete[] data_;
      }
      rows_ = D.rows();
      cols_ = D.cols();
      STRUMPACK_ADD_MEMORY(rows_*cols_*sizeof(scalar_t));
      data_ = new scalar_t[rows_*cols_];
      ld_ = std::max(std::size_t(1), rows_);
    }
    for (std::size_t j=0; j<cols_; j++)
      for (std::size_t i=0; i<rows_; i++)
        operator()(i,j) = D(i,j);
    return *this;
  }

  template<typename scalar_t> DenseMatrix<scalar_t>&
  DenseMatrix<scalar_t>::operator=(DenseMatrix<scalar_t>&& D) {
    if (data_) {
      STRUMPACK_SUB_MEMORY(rows_*cols_*sizeof(scalar_t));
      delete[] data_;
    }
    rows_ = D.rows();
    cols_ = D.cols();
    ld_ = D.ld();
    data_ = D.data();
    D.data_ = nullptr;
    return *this;
  }

  template<typename scalar_t> void
  DenseMatrix<scalar_t>::print(std::string name, bool all, int width) const {
    std::cout << name << " = [  % " << rows() << "x" << cols()
              << ", ld=" << ld() << ", norm=" << norm() << std::endl;
    if (all || (rows() <= 20 && cols() <= 32)) {
      for (std::size_t i=0; i<rows(); i++) {
        for (std::size_t j=0; j<cols(); j++)
          std::cout << std::setw(width) << operator()(i,j) << "  ";
        std::cout << std::endl;
      }
    } else std::cout << " ..." << std::endl;
    std::cout << "];" << std::endl << std::endl;
  }

  template<typename scalar_t> void DenseMatrix<scalar_t>::print_to_file
  (std::string name, std::string filename, int width) const {
    std::fstream fs(filename, std::fstream::out);
    fs << name << " = [  % " << rows() << "x" << cols()
       << ", ld=" << ld() << ", norm=" << norm() << std::endl;
    std::setprecision(16);
    for (std::size_t i=0; i<rows(); i++) {
      for (std::size_t j=0; j<cols(); j++)
        fs << std::setw(width) << operator()(i,j) << "  ";
      fs << std::endl;
    }
    fs << "];" << std::endl << std::endl;
  }

  template<typename scalar_t> void
  DenseMatrix<scalar_t>::random
  (random::RandomGeneratorBase<typename RealType<scalar_t>::
   value_type>& rgen) {
    TIMER_TIME(TaskType::RANDOM_GENERATE, 1, t_gen);
    for (std::size_t j=0; j<cols(); j++)
      for (std::size_t i=0; i<rows(); i++)
        operator()(i,j) = rgen.get();
    STRUMPACK_FLOPS(rgen.flops_per_prng()*cols()*rows());
  }

  template<typename scalar_t> void DenseMatrix<scalar_t>::random() {
    TIMER_TIME(TaskType::RANDOM_GENERATE, 1, t_gen);
    auto rgen = random::make_default_random_generator<real_t>();
    for (std::size_t j=0; j<cols(); j++)
      for (std::size_t i=0; i<rows(); i++)
        operator()(i,j) = rgen->get();
    STRUMPACK_FLOPS(rgen->flops_per_prng()*cols()*rows());
  }

  template<typename scalar_t> void DenseMatrix<scalar_t>::zero() {
    for (std::size_t j=0; j<cols(); j++)
      for (std::size_t i=0; i<rows(); i++)
        operator()(i,j) = scalar_t(0.);
  }

  template<typename scalar_t> void DenseMatrix<scalar_t>::fill(scalar_t v) {
    for (std::size_t j=0; j<cols(); j++)
      for (std::size_t i=0; i<rows(); i++)
        operator()(i,j) = v;
  }

  template<typename scalar_t> void DenseMatrix<scalar_t>::fill
  (const std::function<scalar_t(std::size_t,std::size_t)>& A) {
    for (std::size_t j=0; j<cols(); j++)
      for (std::size_t i=0; i<rows(); i++)
        operator()(i,j) = A(i, j);
  }

  template<typename scalar_t> void DenseMatrix<scalar_t>::eye() {
    auto minmn = std::min(cols(), rows());
    for (std::size_t j=0; j<minmn; j++)
      for (std::size_t i=0; i<minmn; i++)
        operator()(i,j) = (i == j) ? scalar_t(1.) : scalar_t(0.);
  }

  template<typename scalar_t> void DenseMatrix<scalar_t>::clear() {
    if (data_) {
      STRUMPACK_SUB_MEMORY(rows_*cols_*sizeof(scalar_t));
      delete[] data_;
    }
    rows_ = 0;
    cols_ = 0;
    ld_ = 1;
    data_ = nullptr;
  }

  template<typename scalar_t> void
  DenseMatrix<scalar_t>::resize(std::size_t m, std::size_t n) {
    STRUMPACK_ADD_MEMORY(m*n*sizeof(scalar_t));
    auto tmp = new scalar_t[m*n];
    for (std::size_t j=0; j<std::min(cols(),n); j++)
      for (std::size_t i=0; i<std::min(rows(),m); i++)
        tmp[i+j*m] = operator()(i,j);
    if (data_) {
      STRUMPACK_SUB_MEMORY(rows_*cols_*sizeof(scalar_t));
      delete[] data_;
    }
    data_ = tmp;
    ld_ = std::max(std::size_t(1), m);
    rows_ = m;
    cols_ = n;
  }

  template<typename scalar_t> void
  DenseMatrix<scalar_t>::hconcat(const DenseMatrix<scalar_t>& b) {
    assert(rows() == b.rows());
    auto my_cols = cols();
    resize(rows(), my_cols + b.cols());
    strumpack::copy(rows(), b.cols(), b, 0, 0, *this, 0, my_cols);
  }

  template<typename scalar_t> void
  DenseMatrix<scalar_t>::copy(const DenseMatrix<scalar_t>& B,
                              std::size_t i, std::size_t j) {
    assert(B.rows() >= rows()+i);
    assert(B.cols() >= cols()+j);
    for (std::size_t _j=0; _j<cols(); _j++)
      for (std::size_t _i=0; _i<rows(); _i++)
        operator()(_i,_j) = B(_i+i,_j+j);
  }

  template<typename scalar_t> void
  DenseMatrix<scalar_t>::copy(const scalar_t* B, std::size_t ldb) {
    assert(ldb >= rows());
    for (std::size_t j=0; j<cols(); j++)
      for (std::size_t i=0; i<rows(); i++)
        operator()(i,j) = B[i+j*ldb];
  }

  template<typename scalar_t> DenseMatrix<scalar_t>
  DenseMatrix<scalar_t>::transpose() const {
    DenseMatrix<scalar_t> tmp(cols(), rows());
    blas::omatcopy
      ('C', rows(), cols(), data(), ld(), tmp.data(), tmp.ld());
    return tmp;
  }

  template<typename scalar_t> void
  DenseMatrix<scalar_t>::transpose(DenseMatrix<scalar_t>& X) const {
    assert(rows() == X.cols() && cols() == X.rows());
    blas::omatcopy
      ('C', rows(), cols(), data(), ld(), X.data(), X.ld());
  }

  template<typename scalar_t> void
  DenseMatrix<scalar_t>::laswp(const std::vector<int>& P, bool fwd) {
    if (cols() != 0 && rows() != 0)
      blas::laswp(cols(), data(), ld(), 1, rows(), P.data(), fwd ? 1 : -1);
  }

  template<typename scalar_t> void
  DenseMatrix<scalar_t>::laswp(const int* P, bool fwd) {
    if (cols() != 0 && rows() != 0)
      blas::laswp(cols(), data(), ld(), 1, rows(), P, fwd ? 1 : -1);
  }

  template<typename scalar_t> void
  DenseMatrix<scalar_t>::lapmr(const std::vector<int>& P, bool fwd) {
    if (cols() != 0 && rows() != 0)
      blas::lapmr(fwd, rows(), cols(), data(), ld(), P.data());
  }

  template<typename scalar_t> void
  DenseMatrix<scalar_t>::lapmt(const std::vector<int>& P, bool fwd) {
    if (cols() != 0 && rows() != 0)
      blas::lapmt(fwd, rows(), cols(), data(), ld(), P.data());
  }

  template<typename scalar_t> void DenseMatrix<scalar_t>::extract_rows
  (const std::vector<std::size_t>& I, DenseMatrix<scalar_t>& B) const {
    auto d = I.size();
    assert(B.rows() == d);
    assert(cols() == B.cols());
    for (std::size_t j=0; j<cols(); j++)
      for (std::size_t i=0; i<d; i++) {
        assert(I[i] < rows());
        B(i, j) = operator()(I[i], j);
      }
  }

  template<typename scalar_t> DenseMatrix<scalar_t>
  DenseMatrix<scalar_t>::extract_rows
  (const std::vector<std::size_t>& I) const {
    DenseMatrix<scalar_t> B(I.size(), cols());
    for (std::size_t j=0; j<cols(); j++)
      for (std::size_t i=0; i<I.size(); i++) {
        assert(I[i] >= 0 && I[i] < rows());
        B(i, j) = operator()(I[i], j);
      }
    return B;
  }

  template<typename scalar_t> void DenseMatrix<scalar_t>::extract_cols
  (const std::vector<std::size_t>& I, DenseMatrix<scalar_t>& B) const {
    auto d = I.size();
    auto m = rows();
    assert(B.cols() == I.size());
    assert(m == B.rows());
    for (std::size_t j=0; j<d; j++)
      for (std::size_t i=0; i<m; i++) {
        assert(I[j] < cols());
        B(i, j) = operator()(i, I[j]);
      }
  }

  template<typename scalar_t> DenseMatrix<scalar_t>
  DenseMatrix<scalar_t>::extract_cols
  (const std::vector<std::size_t>& I) const {
    DenseMatrix<scalar_t> B(rows(), I.size());
    for (std::size_t j=0; j<I.size(); j++)
      for (std::size_t i=0; i<rows(); i++) {
        assert(I[i] >= 0 && I[j] < cols());
        B(i, j) = operator()(i, I[j]);
      }
    return B;
  }

  template<typename scalar_t> DenseMatrix<scalar_t>
  DenseMatrix<scalar_t>::extract
  (const std::vector<std::size_t>& I,
   const std::vector<std::size_t>& J) const {
    DenseMatrix<scalar_t> B(I.size(), J.size());
    for (std::size_t j=0; j<J.size(); j++)
      for (std::size_t i=0; i<I.size(); i++) {
        assert(I[i] >= 0 && I[i] < rows());
        assert(J[j] >= 0 && J[j] < cols());
        B(i, j) = operator()(I[i], J[j]);
      }
    return B;
  }

  template<typename scalar_t> DenseMatrix<scalar_t>&
  DenseMatrix<scalar_t>::scatter_rows_add
  (const std::vector<std::size_t>& I, const DenseMatrix<scalar_t>& B,
   int depth) {
    assert(I.size() == B.rows());
    assert(B.cols() == cols());
    const auto m = I.size();
    const auto n = cols();
#if defined(_OPENMP) && defined(STRUMPACK_USE_OPENMP_TASKLOOP)
#pragma omp parallel if(!omp_in_parallel())
#pragma omp single nowait
#pragma omp taskloop default(shared) collapse(2) if(depth < params::task_recursion_cutoff_level)
#endif
    for (std::size_t j=0; j<n; j++)
      for (std::size_t i=0; i<m; i++) {
        assert(I[i] < rows());
        operator()(I[i], j) += B(i, j);
      }
    STRUMPACK_FLOPS((is_complex<scalar_t>()?2:1)*cols()*I.size());
    return *this;
  }

  template<typename scalar_t> DenseMatrix<scalar_t>&
  DenseMatrix<scalar_t>::add
  (const DenseMatrix<scalar_t>& B, int depth) {
    const auto m = rows();
    const auto n = cols();
#if defined(_OPENMP) && defined(STRUMPACK_USE_OPENMP_TASKLOOP)
#pragma omp parallel if(depth < params::task_recursion_cutoff_level && !omp_in_parallel())
#pragma omp single nowait
#pragma omp taskloop default(shared) collapse(2)
#endif
    for (std::size_t j=0; j<n; j++)
      for (std::size_t i=0; i<m; i++)
        operator()(i, j) += B(i,j);
    STRUMPACK_FLOPS((is_complex<scalar_t>()?2:1)*cols()*rows());
    return *this;
  }

  template<typename scalar_t> DenseMatrix<scalar_t>&
  DenseMatrix<scalar_t>::sub
  (const DenseMatrix<scalar_t>& B, int depth) {
    const auto m = rows();
    const auto n = cols();
#if defined(_OPENMP) && defined(STRUMPACK_USE_OPENMP_TASKLOOP)
#pragma omp parallel if(depth < params::task_recursion_cutoff_level && !omp_in_parallel())
#pragma omp single nowait
#pragma omp taskloop default(shared) collapse(2)
#endif
    for (std::size_t j=0; j<n; j++)
      for (std::size_t i=0; i<m; i++)
        operator()(i, j) -= B(i, j);
    STRUMPACK_FLOPS((is_complex<scalar_t>()?2:1)*cols()*rows());
    return *this;
  }

  template<typename scalar_t> DenseMatrix<scalar_t>&
  DenseMatrix<scalar_t>::scale(scalar_t alpha, int depth) {
    const auto m = rows();
    const auto n = cols();
#if defined(_OPENMP) && defined(STRUMPACK_USE_OPENMP_TASKLOOP)
#pragma omp parallel if(depth < params::task_recursion_cutoff_level && !omp_in_parallel())
#pragma omp single nowait
#pragma omp taskloop default(shared) collapse(2)
#endif
    for (std::size_t j=0; j<n; j++)
      for (std::size_t i=0; i<m; i++)
        operator()(i, j) *= alpha;
    STRUMPACK_FLOPS((is_complex<scalar_t>()?2:1)*cols()*rows());
    return *this;
  }

  template<typename scalar_t> DenseMatrix<scalar_t>&
  DenseMatrix<scalar_t>::scaled_add
  (scalar_t alpha, const DenseMatrix<scalar_t>& B, int depth) {
    const auto m = rows();
    const auto n = cols();
#if defined(_OPENMP) && defined(STRUMPACK_USE_OPENMP_TASKLOOP)
#pragma omp parallel if(depth < params::task_recursion_cutoff_level && !omp_in_parallel())
#pragma omp single nowait
#pragma omp taskloop default(shared) collapse(2)
#endif
    for (std::size_t j=0; j<n; j++)
      for (std::size_t i=0; i<m; i++)
        operator()(i, j) += alpha * B(i, j);
    STRUMPACK_FLOPS((is_complex<scalar_t>()?8:2)*cols()*rows());
    return *this;
  }

  template<typename scalar_t> DenseMatrix<scalar_t>&
  DenseMatrix<scalar_t>::scale_and_add
  (scalar_t alpha, const DenseMatrix<scalar_t>& B, int depth) {
    const auto m = rows();
    const auto n = cols();
#if defined(_OPENMP) && defined(STRUMPACK_USE_OPENMP_TASKLOOP)
#pragma omp parallel if(depth < params::task_recursion_cutoff_level && !omp_in_parallel())
#pragma omp single nowait
#pragma omp taskloop default(shared) collapse(2)
#endif
    for (std::size_t j=0; j<n; j++)
      for (std::size_t i=0; i<m; i++)
        operator()(i, j) = alpha * operator()(i, j) + B(i, j);
    STRUMPACK_FLOPS((is_complex<scalar_t>()?8:2)*cols()*rows());
    return *this;
  }

  template<typename scalar_t> DenseMatrix<scalar_t>&
  DenseMatrix<scalar_t>::scale_rows(const std::vector<scalar_t>& D, int depth) {
    assert(D.size() == rows());
    scale_rows(D.data(), depth);
    return *this;
  }

  template<typename scalar_t> DenseMatrix<scalar_t>&
  DenseMatrix<scalar_t>::scale_rows(const scalar_t* D, int depth) {
    const auto m = rows();
    const auto n = cols();
#if defined(_OPENMP) && defined(STRUMPACK_USE_OPENMP_TASKLOOP)
#pragma omp parallel if(depth < params::task_recursion_cutoff_level && !omp_in_parallel())
#pragma omp single nowait
#pragma omp taskloop default(shared) collapse(2)
#endif
    for (std::size_t j=0; j<n; j++)
      for (std::size_t i=0; i<m; i++)
        operator()(i, j) *= D[i];
    STRUMPACK_FLOPS((is_complex<scalar_t>()?2:1)*cols()*rows());
    return *this;
  }

  template<typename scalar_t> DenseMatrix<scalar_t>&
  DenseMatrix<scalar_t>::scale_rows_real
  (const std::vector<real_t>& D, int depth) {
    assert(D.size() == rows());
    scale_rows_real(D.data(), depth);
    return *this;
  }

  template<typename scalar_t> DenseMatrix<scalar_t>&
  DenseMatrix<scalar_t>::scale_rows_real(const real_t* D, int depth) {
    const auto m = rows();
    const auto n = cols();
#if defined(_OPENMP) && defined(STRUMPACK_USE_OPENMP_TASKLOOP)
#pragma omp parallel if(!omp_in_parallel())
#pragma omp single nowait
#pragma omp taskloop default(shared) collapse(2) if(depth < params::task_recursion_cutoff_level)
#endif
    for (std::size_t j=0; j<n; j++)
      for (std::size_t i=0; i<m; i++)
        operator()(i, j) *= D[i];
    STRUMPACK_FLOPS((is_complex<scalar_t>()?2:1)*cols()*rows());
    return *this;
  }

  template<typename scalar_t> DenseMatrix<scalar_t>&
  DenseMatrix<scalar_t>::div_rows
  (const std::vector<scalar_t>& D, int depth) {
    const auto m = rows();
    const auto n = cols();
#if defined(_OPENMP) && defined(STRUMPACK_USE_OPENMP_TASKLOOP)
#pragma omp parallel if(depth < params::task_recursion_cutoff_level && !omp_in_parallel())
#pragma omp single nowait
#pragma omp taskloop default(shared) collapse(2)
#endif
    for (std::size_t j=0; j<n; j++)
      for (std::size_t i=0; i<m; i++)
        operator()(i, j) /= D[i];
    STRUMPACK_FLOPS((is_complex<scalar_t>()?2:1)*cols()*rows());
    return *this;
  }

  template<typename scalar_t> typename RealType<scalar_t>::value_type
  DenseMatrix<scalar_t>::norm() const {
    return normF();
  }

  template<typename scalar_t> typename RealType<scalar_t>::value_type
  DenseMatrix<scalar_t>::norm1() const {
    return blas::lange('1', rows(), cols(), data(), ld());
  }

  template<typename scalar_t> typename RealType<scalar_t>::value_type
  DenseMatrix<scalar_t>::normI() const {
    return blas::lange('I', rows(), cols(), data(), ld());
  }

  template<typename scalar_t> typename RealType<scalar_t>::value_type
  DenseMatrix<scalar_t>::normF() const {
    return blas::lange('F', rows(), cols(), data(), ld());
  }


  template<typename scalar_t> std::vector<int>
  DenseMatrix<scalar_t>::LU(int depth) {
    std::vector<int> piv;
    int info = LU(piv, depth);
    if (info) {
      std::cerr << "ERROR: LU factorization failed with info="
                << info << std::endl;
      exit(1);
    }
    return piv;
  }

  template<typename scalar_t> int
  DenseMatrix<scalar_t>::LU(std::vector<int>& piv, int depth) {
    piv.resize(rows());
#if defined(_OPENMP)
    bool in_par = depth < params::task_recursion_cutoff_level
      && omp_in_parallel();
#else
    bool in_par = false;
#endif
    if (in_par)
      return getrf_omp_task(rows(), cols(), data(), ld(), piv.data(), depth);
    else
      return blas::getrf(rows(), cols(), data(), ld(), piv.data());
  }

  template<typename scalar_t> int
  DenseMatrix<scalar_t>::Cholesky(int depth) {
    assert(rows() == cols());
    // TODO openmp tasking ?
    int info = blas::potrf('L', rows(), data(), ld());
    if (info)
      std::cerr << "ERROR: Cholesky factorization failed with info="
                << info << std::endl;
    return info;
  }

  template<typename scalar_t> std::vector<int>
  DenseMatrix<scalar_t>::LDLt(int depth) {
    assert(rows() == cols());
    std::vector<int> piv(rows());
    int info = blas::sytrf('L', rows(), data(), ld(), piv.data());
    if (info)
      std::cerr << "ERROR: LDLt factorization failed with info="
                << info << std::endl;
    return piv;
  }

  // template<typename scalar_t> std::vector<int>
  // DenseMatrix<scalar_t>::LDLt_rook(int depth) {
  //   assert(rows() == cols());
  //   std::vector<int> piv(rows());
  //   int info = blas::sytrf_rook('L', rows(), data(), ld(), piv.data());
  //   if (info)
  //     std::cerr << "ERROR: LDLt_rook factorization failed with info="
  //               << info << std::endl;
  //   return piv;
  // }

  template<typename scalar_t> DenseMatrix<scalar_t>
  DenseMatrix<scalar_t>::solve
  (const DenseMatrix<scalar_t>& b,
   const std::vector<int>& piv, int depth) const {
    assert(b.rows() == rows());
    assert(piv.size() >= rows());
    DenseMatrix<scalar_t> x(b);
    if (!rows()) return x;
    int info = getrs_omp_task
      (char(Trans::N), rows(), b.cols(), data(), ld(),
       piv.data(), x.data(), x.ld(), depth);
    if (info) {
      std::cerr << "ERROR: LU solve failed with info=" << info << std::endl;
      exit(1);
    }
    return x;
  }

  template<typename scalar_t> void
  DenseMatrix<scalar_t>::solve_LU_in_place
  (DenseMatrix<scalar_t>& b, const std::vector<int>& piv, int depth) const {
    assert(piv.size() >= rows());
    solve_LU_in_place(b, piv.data(), depth);
  }

  template<typename scalar_t> void
  DenseMatrix<scalar_t>::solve_LU_in_place
  (DenseMatrix<scalar_t>& b, const int* piv, int depth) const {
    assert(b.rows() == rows());
    if (!rows()) return;
    int info = getrs_omp_task
      (char(Trans::N), rows(), b.cols(), data(), ld(),
       piv, b.data(), b.ld(), depth);
    if (info) {
      std::cerr << "ERROR: LU solve failed with info=" << info << std::endl;
      exit(1);
    }
  }


  template<typename scalar_t> void
  DenseMatrix<scalar_t>::solve_LDLt_in_place
  (DenseMatrix<scalar_t>& b, const std::vector<int>& piv, int depth) const {
    assert(b.rows() == rows());
    assert(piv.size() >= rows());
    if (!rows()) return;
    int info = blas::sytrs
      ('L', rows(), b.cols(), data(), ld(), piv.data(), b.data(), b.ld());
    if (info) {
      std::cerr << "ERROR: LDLt solve failed with info=" << info << std::endl;
      exit(1);
    }
  }

  // template<typename scalar_t> void
  // DenseMatrix<scalar_t>::solve_LDLt_rook_in_place
  // (DenseMatrix<scalar_t>& b, const std::vector<int>& piv, int depth) const {
  //   assert(b.rows() == rows());
  //   assert(piv.size() >= rows());
  //   if (!rows()) return;
  //   int info = blas::sytrs_rook
  //     ('L', rows(), b.cols(), data(), ld(), piv.data(), b.data(), b.ld());
  //   if (info) {
  //     std::cerr << "ERROR: LDLt_rook solve failed with info=" << info << std::endl;
  //     exit(1);
  //   }
  // }


  template<typename scalar_t> void DenseMatrix<scalar_t>::LQ
  (DenseMatrix<scalar_t>& L, DenseMatrix<scalar_t>& Q, int depth) const {
    auto minmn = std::min(rows(), cols());
    std::unique_ptr<scalar_t[]> tau(new scalar_t[minmn]);
    DenseMatrix<scalar_t> tmp(std::max(rows(), cols()), cols(), *this, 0, 0);
    int info = blas::gelqf(rows(), cols(), tmp.data(), tmp.ld(), tau.get());
    if (info) {
      std::cerr << "ERROR: LQ factorization failed with info="
                << info << std::endl;
      exit(1);
    }
    L = DenseMatrix<scalar_t>(rows(), rows(), tmp, 0, 0); // copy to L
    auto sfmin = blas::lamch<real_t>('S');
    for (std::size_t i=0; i<minmn; i++)
      if (std::abs(L(i, i)) < sfmin) {
        std::cerr << "WARNING: small diagonal on L from LQ" << std::endl;
        break;
      }
    info = blas::xxglq(cols(), cols(), std::min(rows(), cols()),
                       tmp.data(), tmp.ld(), tau.get());
    Q = DenseMatrix<scalar_t>(cols(), cols(), tmp, 0, 0); // generate Q
    if (info) {
      std::cerr << "ERROR: generation of Q from LQ failed with info="
                << info << std::endl;
      exit(1);
    }
  }

  template<typename scalar_t> void DenseMatrix<scalar_t>::orthogonalize
  (scalar_t& r_max, scalar_t& r_min, int depth) {
    if (!cols() || !rows()) return;
    TIMER_TIME(TaskType::QR, 1, t_qr);
    int minmn = std::min(rows(), cols());
    std::unique_ptr<scalar_t[]> tau(new scalar_t[minmn]);
    blas::geqrf(rows(), minmn, data(), ld(), tau.get());
    real_t Rmax = std::abs(operator()(0, 0));
    real_t Rmin = Rmax;
    for (int i=0; i<minmn; i++) {
      auto Rii = std::abs(operator()(i, i));
      Rmax = std::max(Rmax, Rii);
      Rmin = std::min(Rmin, Rii);
    }
    r_max = Rmax;
    r_min = Rmin;
    // TODO threading!!
    blas::xxgqr(rows(), minmn, minmn, data(), ld(), tau.get());
    if (cols() > rows()) {
      DenseMatrixWrapper<scalar_t> tmp
        (rows(), cols()-rows(), *this, 0, rows());
      tmp.zero();
    }
  }

  template<typename scalar_t> void DenseMatrix<scalar_t>::ID_row
  (DenseMatrix<scalar_t>& X, std::vector<int>& piv,
   std::vector<std::size_t>& ind, real_t rel_tol, real_t abs_tol,
   int max_rank, int depth) const {
    // TODO optimize by implementing by row directly, avoiding transposes
    TIMER_TIME(TaskType::HSS_SEQHQRINTERPOL, 1, t_hss_seq_hqr);
    DenseMatrix<scalar_t> Xt;
    transpose().ID_column(Xt, piv, ind, rel_tol, abs_tol, max_rank, depth);
    X = Xt.transpose();
  }

  template<typename scalar_t> void DenseMatrix<scalar_t>::ID_column
  (DenseMatrix<scalar_t>& X, std::vector<int>& piv,
   std::vector<std::size_t>& ind, real_t rel_tol, real_t abs_tol,
   int max_rank, int depth) {
    ID_column_GEQP3(X, piv, ind, rel_tol, abs_tol, max_rank, depth);
  }

  template<typename scalar_t> void DenseMatrix<scalar_t>::ID_column_GEQP3
  (DenseMatrix<scalar_t>& X, std::vector<int>& piv,
   std::vector<std::size_t>& ind, real_t rel_tol, real_t abs_tol,
   int max_rank, int depth) {
    int m = rows(), n = cols();
    std::unique_ptr<scalar_t[]> tau(new scalar_t[std::max(1,std::min(m, n))]);
    piv.resize(n);
    std::vector<int> iind(n);
    int rank = 0;
    // TODO make geqp3tol stop at max_rank
    if (m && n)
      blas::geqp3tol(m, n, data(), ld(), iind.data(), tau.get(),
                     rank, rel_tol, abs_tol);
    else std::iota(iind.begin(), iind.end(), 1);
    rank = std::min(rank, max_rank);
    for (int i=1; i<=n; i++) {
      int j = iind[i-1];
      assert(j-1 >= 0 && j-1 < int(iind.size()));
      while (j < i) j = iind[j-1];
      piv[i-1] = j;
    }
    ind.resize(rank);
    for (int i=0; i<rank; i++) ind[i] = iind[i]-1;
    trsm_omp_task('L', 'U', 'N', 'N', rank, n-rank, scalar_t(1.),
                  data(), ld(), ptr(0, rank), ld(), depth);
    X = DenseMatrix<scalar_t>(rank, n-rank, ptr(0, rank), ld());
  }

  template<typename scalar_t> void DenseMatrix<scalar_t>::low_rank
  (DenseMatrix<scalar_t>& U, DenseMatrix<scalar_t>& V,
   real_t rel_tol, real_t abs_tol, int max_rank, int depth) const {
    DenseMatrix<scalar_t> tmp(*this);
    int m = rows(), n = cols(), minmn = std::min(m, n);
    std::unique_ptr<scalar_t[]> tau(new scalar_t[minmn]);
    std::vector<int> ind(n);
    int rank;
    blas::geqp3tol
      (m, n, tmp.data(), tmp.ld(), ind.data(),
<<<<<<< HEAD
       tau.get(), rank, rel_tol, abs_tol, depth);
    //std::vector<int> piv(n);
=======
       tau.get(), rank, rel_tol, abs_tol);
    std::vector<int> piv(n);
>>>>>>> 995887b1
    for (int i=1; i<=n; i++) {
      int j = ind[i-1];
      assert(j-1 >= 0 && j-1 < int(ind.size()));
      while (j < i) j = ind[j-1];
      //piv[i-1] = j;
    }
    V = DenseMatrix<scalar_t>(rank, cols(), tmp.ptr(0, 0), tmp.ld());
    for (int c=0; c<rank; c++)
      for (int r=c+1; r<rank; r++)
        V(r, c) = scalar_t(0.);
    V.lapmt(ind, false);
    blas::xxgqr(rows(), rank, rank, tmp.data(), tmp.ld(), tau.get());
    U = DenseMatrix<scalar_t>(rows(), rank, tmp.ptr(0, 0), tmp.ld());
  }

  template<typename scalar_t> void
  DenseMatrix<scalar_t>::shift(scalar_t sigma) {
    for (std::size_t i=0; i<std::min(cols(),rows()); i++)
      operator()(i, i) += sigma;
    STRUMPACK_FLOPS((is_complex<scalar_t>()?2:1)*std::min(rows(),cols()));
  }

  template<typename scalar_t> std::vector<scalar_t>
  DenseMatrix<scalar_t>::singular_values() const {
    DenseMatrix tmp(*this);
    auto minmn = std::min(rows(), cols());
    std::vector<scalar_t> S(minmn);
    int info = blas::gesvd('N', 'N', rows(), cols(), tmp.data(), tmp.ld(),
                           S.data(), NULL, 1, NULL, 1);
    if (info)
      std::cout << "ERROR in gesvd: info = " << info << std::endl;
    return S;
  }

  template<typename scalar_t> int DenseMatrix<scalar_t>::syev
  (Jobz job, UpLo ul, std::vector<scalar_t>& lambda) {
    assert(rows() == cols());
    lambda.resize(rows());
    return blas::syev
      (char(job), char(ul), rows(), data(), ld(), lambda.data());
  }

  template<typename scalar_t> void
  DenseMatrix<scalar_t>::write(const std::string& fname) const {
    std::ofstream f(fname, std::ios::out | std::ios::trunc);
    f << *this;
  }

  template<typename scalar_t> DenseMatrix<scalar_t>
  DenseMatrix<scalar_t>::read(const std::string& fname) {
    std::ifstream f;
    try {
      f.open(fname);
    } catch (std::ios_base::failure& e) {
      std::cerr << e.what() << std::endl;
    }
    DenseMatrix<scalar_t> D;
    f >> D;
    return D;
  }

  template<typename scalar_t> std::ofstream&
  operator<<(std::ofstream& os, const DenseMatrix<scalar_t>& D) {
    int v[3];
    get_version(v[0], v[1], v[2]);
    os.write((const char*)v, sizeof(v));
    os.write((const char*)(&D), sizeof(DenseMatrix<scalar_t>));
    os.write((const char*)(D.data()), sizeof(scalar_t)*D.rows()*D.cols());
    return os;
  }
  template std::ofstream& operator<<(std::ofstream& os, const DenseMatrix<float>& D);
  template std::ofstream& operator<<(std::ofstream& os, const DenseMatrix<double>& D);
  template std::ofstream& operator<<(std::ofstream& os, const DenseMatrix<std::complex<float>>& D);
  template std::ofstream& operator<<(std::ofstream& os, const DenseMatrix<std::complex<double>>& D);

  template<typename scalar_t> std::ifstream&
  operator>>(std::ifstream& is, DenseMatrix<scalar_t>& D) {
    int v[3], vf[3];
    get_version(v[0], v[1], v[2]);
    is.read((char*)vf, sizeof(vf));
    if (v[0] != vf[0] || v[1] != vf[1] || v[2] != vf[2]) {
      std::cerr << "Warning, file was created with a different"
                << " strumpack version (v"
                << vf[0] << "." << vf[1] << "." << vf[2]
                << " instead of v"
                << v[0] << "." << v[1] << "." << v[2]
                << ")" << std::endl;
    }
    is.read((char*)&D, sizeof(DenseMatrix<scalar_t>));
    D.data_ = new scalar_t[D.rows()*D.cols()];
    is.read((char*)D.data(), sizeof(scalar_t)*D.rows()*D.cols());
    return is;
  }
  template std::ifstream& operator>>(std::ifstream& os, DenseMatrix<float>& D);
  template std::ifstream& operator>>(std::ifstream& os, DenseMatrix<double>& D);
  template std::ifstream& operator>>(std::ifstream& os, DenseMatrix<std::complex<float>>& D);
  template std::ifstream& operator>>(std::ifstream& os, DenseMatrix<std::complex<double>>& D);


  /**
   * GEMM, defined for DenseMatrix objects (or DenseMatrixWrapper).
   *
   * DGEMM  performs one of the matrix-matrix operations
   *
   *    C := alpha*op( A )*op( B ) + beta*C,
   *
   * where  op( X ) is one of
   *
   *    op( X ) = X   or   op( X ) = X**T,
   *
   * alpha and beta are scalars, and A, B and C are matrices, with op( A )
   * an m by k matrix,  op( B )  a  k by n matrix and  C an m by n matrix.
   *
   * \param depth current OpenMP task recursion depth
   */
  template<typename scalar_t> void
  gemm(Trans ta, Trans tb, scalar_t alpha, const DenseMatrix<scalar_t>& a,
       const DenseMatrix<scalar_t>& b, scalar_t beta,
       DenseMatrix<scalar_t>& c, int depth) {
    assert((ta==Trans::N && a.rows()==c.rows()) ||
           (ta!=Trans::N && a.cols()==c.rows()));
    assert((tb==Trans::N && b.cols()==c.cols()) ||
           (tb!=Trans::N && b.rows()==c.cols()));
    assert((ta==Trans::N && tb==Trans::N && a.cols()==b.rows()) ||
           (ta!=Trans::N && tb==Trans::N && a.rows()==b.rows()) ||
           (ta==Trans::N && tb!=Trans::N && a.cols()==b.cols()) ||
           (ta!=Trans::N && tb!=Trans::N && a.rows()==b.cols()));
#if defined(_OPENMP)
    bool in_par = depth < params::task_recursion_cutoff_level
      && omp_in_parallel();
#else
    bool in_par = false;
#endif
    if (in_par)
      gemm_omp_task
        (char(ta), char(tb), c.rows(), c.cols(),
         (ta==Trans::N) ? a.cols() : a.rows(), alpha, a.data(), a.ld(),
         b.data(), b.ld(), beta, c.data(), c.ld(), depth);
    else
      blas::gemm(char(ta), char(tb), c.rows(), c.cols(),
                 (ta==Trans::N) ? a.cols() : a.rows(), alpha, a.data(), a.ld(),
                 b.data(), b.ld(), beta, c.data(), c.ld());
  }


  template<typename scalar_t> void
  gemm(Trans ta, Trans tb, scalar_t alpha, const DenseMatrix<scalar_t>& a,
       const scalar_t* b, int ldb, scalar_t beta,
       DenseMatrix<scalar_t>& c, int depth) {
    assert((ta==Trans::N && a.rows()==c.rows()) ||
           (ta!=Trans::N && a.cols()==c.rows()));
#if defined(_OPENMP)
    bool in_par = depth < params::task_recursion_cutoff_level
      && omp_in_parallel();
#else
    bool in_par = false;
#endif
    if (in_par)
      gemm_omp_task
        (char(ta), char(tb), c.rows(), c.cols(),
         (ta==Trans::N) ? a.cols() : a.rows(), alpha, a.data(),
         a.ld(), b, ldb, beta, c.data(), c.ld(), depth);
    else
      blas::gemm
        (char(ta), char(tb), c.rows(), c.cols(),
         (ta==Trans::N) ? a.cols() : a.rows(), alpha, a.data(),
         a.ld(), b, ldb, beta, c.data(), c.ld());
  }

  template<typename scalar_t> void
  gemm(Trans ta, Trans tb, scalar_t alpha, const DenseMatrix<scalar_t>& a,
       const DenseMatrix<scalar_t>& b, scalar_t beta,
       scalar_t* c, int ldc, int depth) {
    assert((ta==Trans::N && tb==Trans::N && a.cols()==b.rows()) ||
           (ta!=Trans::N && tb==Trans::N && a.rows()==b.rows()) ||
           (ta==Trans::N && tb!=Trans::N && a.cols()==b.cols()) ||
           (ta!=Trans::N && tb!=Trans::N && a.rows()==b.cols()));
#if defined(_OPENMP)
    bool in_par = depth < params::task_recursion_cutoff_level
      && omp_in_parallel();
#else
    bool in_par = false;
#endif
    if (in_par)
      gemm_omp_task
        (char(ta), char(tb), (ta==Trans::N) ? a.rows() : a.cols(),
         (tb==Trans::N) ? b.cols() : b.rows(),
         (ta==Trans::N) ? a.cols() : a.rows(), alpha, a.data(), a.ld(),
         b.data(), b.ld(), beta, c, ldc, depth);
    else
      blas::gemm
        (char(ta), char(tb), (ta==Trans::N) ? a.rows() : a.cols(),
         (tb==Trans::N) ? b.cols() : b.rows(),
         (ta==Trans::N) ? a.cols() : a.rows(), alpha, a.data(), a.ld(),
         b.data(), b.ld(), beta, c, ldc);
  }

  /**
   * TRMM performs one of the matrix-matrix operations
   *
   * B := alpha*op(A)*B,   or   B := alpha*B*op(A),
   *
   *  where alpha is a scalar, B is an m by n matrix, A is a unit, or
   *  non-unit, upper or lower triangular matrix and op( A ) is one of
   *    op( A ) = A   or   op( A ) = A**T.
   */
  template<typename scalar_t> void
  trmm(Side s, UpLo ul, Trans ta, Diag d, scalar_t alpha,
       const DenseMatrix<scalar_t>& a, DenseMatrix<scalar_t>& b,
       int depth) {
#if defined(_OPENMP)
    bool in_par = depth < params::task_recursion_cutoff_level
      && omp_in_parallel();
#else
    bool in_par = false;
#endif
    if (in_par)
      trmm_omp_task
        (char(s), char(ul), char(ta), char(d), b.rows(), b.cols(),
         alpha, a.data(), a.ld(), b.data(), b.ld(), depth);
    else
      blas::trmm
        (char(s), char(ul), char(ta), char(d), b.rows(), b.cols(),
         alpha, a.data(), a.ld(), b.data(), b.ld());
  }

  /**
   * DTRSM solves one of the matrix equations
   *
   * op( A )*X = alpha*B,   or   X*op( A ) = alpha*B,
   *
   *  where alpha is a scalar, X and B are m by n matrices, A is a
   *  unit, or non-unit, upper or lower triangular matrix and op( A )
   *  is one of
   *
   *    op( A ) = A   or   op( A ) = A**T.
   *
   * The matrix X is overwritten on B.
   */
  template<typename scalar_t> void
  trsm(Side s, UpLo ul, Trans ta, Diag d, scalar_t alpha,
       const DenseMatrix<scalar_t>& a, DenseMatrix<scalar_t>& b,
       int depth) {
#if defined(_OPENMP)
    bool in_par = depth < params::task_recursion_cutoff_level
      && omp_in_parallel();
#else
    bool in_par = false;
#endif
    if (in_par)
      trsm_omp_task
        (char(s), char(ul), char(ta), char(d), b.rows(), b.cols(),
         alpha, a.data(), a.ld(), b.data(), b.ld(), depth);
    else
      blas::trsm(char(s), char(ul), char(ta), char(d), b.rows(), b.cols(),
                 alpha, a.data(), a.ld(), b.data(), b.ld());
  }

  /**
   * DTRSV  solves one of the systems of equations
   *
   *    A*x = b,   or   A**T*x = b,
   *
   *  where b and x are n element vectors and A is an n by n unit, or
   *  non-unit, upper or lower triangular matrix.
   */
  template<typename scalar_t> void
  trsv(UpLo ul, Trans ta, Diag d, const DenseMatrix<scalar_t>& a,
       DenseMatrix<scalar_t>& b, int depth) {
    assert(b.cols() == 1);
    assert(a.rows() == a.cols() && a.cols() == b.rows());
#if defined(_OPENMP)
    bool in_par = depth < params::task_recursion_cutoff_level
      && omp_in_parallel();
#else
    bool in_par = false;
#endif
    if (in_par)
      trsv_omp_task(char(ul), char(ta), char(d), a.rows(),
                    a.data(), a.ld(), b.data(), 1, depth);
    else
      blas::trsv(char(ul), char(ta), char(d), a.rows(),
                 a.data(), a.ld(), b.data(), 1);
  }

  /**
   * DGEMV performs one of the matrix-vector operations
   *
   *    y := alpha*A*x + beta*y,   or   y := alpha*A**T*x + beta*y,
   *
   * where alpha and beta are scalars, x and y are vectors and A is an
   * m by n matrix.
   */
  template<typename scalar_t> void
  gemv(Trans ta, scalar_t alpha, const DenseMatrix<scalar_t>& a,
       const DenseMatrix<scalar_t>& x, scalar_t beta,
       DenseMatrix<scalar_t>& y, int depth) {
    assert(x.cols() == 1);
    assert(y.cols() == 1);
    assert(ta != Trans::N || (a.rows() == y.rows() && a.cols() == x.rows()));
    assert(ta == Trans::N || (a.cols() == y.rows() && a.rows() == x.rows()));
#if defined(_OPENMP)
    bool in_par = depth < params::task_recursion_cutoff_level
      && omp_in_parallel();
#else
    bool in_par = false;
#endif
    if (in_par)
      gemv_omp_task
        (char(ta), a.rows(), a.cols(), alpha, a.data(), a.ld(),
         x.data(), 1, beta, y.data(), 1, depth);
    else
      blas::gemv(char(ta), a.rows(), a.cols(), alpha, a.data(), a.ld(),
                 x.data(), 1, beta, y.data(), 1);
  }

  /**
   * DGEMV performs one of the matrix-vector operations
   *
   *    y := alpha*A*x + beta*y,   or   y := alpha*A**T*x + beta*y,
   *
   * where alpha and beta are scalars, x and y are vectors and A is an
   * m by n matrix.
   */
  template<typename scalar_t> void
  gemv(Trans ta, scalar_t alpha, const DenseMatrix<scalar_t>& a,
       const scalar_t* x, int incx, scalar_t beta,
       DenseMatrix<scalar_t>& y, int depth) {
    assert(y.cols() == 1);
    assert(ta != Trans::N || (a.rows() == y.rows()));
    assert(ta == Trans::N || (a.cols() == y.rows()));
#if defined(_OPENMP)
    bool in_par = depth < params::task_recursion_cutoff_level
      && omp_in_parallel();
#else
    bool in_par = false;
#endif
    if (in_par)
      gemv_omp_task
        (char(ta), a.rows(), a.cols(), alpha, a.data(), a.ld(),
         x, incx, beta, y.data(), 1, depth);
    else
      blas::gemv(char(ta), a.rows(), a.cols(), alpha, a.data(), a.ld(),
                 x, incx, beta, y.data(), 1);
  }

  /**
   * DGEMV performs one of the matrix-vector operations
   *
   *    y := alpha*A*x + beta*y,   or   y := alpha*A**T*x + beta*y,
   *
   * where alpha and beta are scalars, x and y are vectors and A is an
   * m by n matrix.
   */
  template<typename scalar_t> void
  gemv(Trans ta, scalar_t alpha, const DenseMatrix<scalar_t>& a,
       const DenseMatrix<scalar_t>& x, scalar_t beta,
       scalar_t* y, int incy, int depth) {
    assert(x.cols() == 1);
    assert(ta != Trans::N || (a.cols() == x.rows()));
    assert(ta == Trans::N || (a.rows() == x.rows()));
#if defined(_OPENMP)
    bool in_par = depth < params::task_recursion_cutoff_level
      && omp_in_parallel();
#else
    bool in_par = false;
#endif
    if (in_par)
      gemv_omp_task
        (char(ta), a.rows(), a.cols(), alpha, a.data(), a.ld(),
         x.data(), 1, beta, y, incy, depth);
    else
      blas::gemv(char(ta), a.rows(), a.cols(), alpha, a.data(), a.ld(),
                 x.data(), 1, beta, y, incy);
  }

  /**
   * DGEMV performs one of the matrix-vector operations
   *
   *    y := alpha*A*x + beta*y,   or   y := alpha*A**T*x + beta*y,
   *
   * where alpha and beta are scalars, x and y are vectors and A is an
   * m by n matrix.
   */
  template<typename scalar_t> void
  gemv(Trans ta, scalar_t alpha, const DenseMatrix<scalar_t>& a,
       const scalar_t* x, int incx, scalar_t beta,
       scalar_t* y, int incy, int depth) {
#if defined(_OPENMP)
    bool in_par = depth < params::task_recursion_cutoff_level
      && omp_in_parallel();
#else
    bool in_par = false;
#endif
    if (in_par)
      gemv_omp_task
        (char(ta), a.rows(), a.cols(), alpha, a.data(), a.ld(),
         x, incx, beta, y, incy, depth);
    else
      blas::gemv(char(ta), a.rows(), a.cols(), alpha, a.data(), a.ld(),
                 x, incx, beta, y, incy);
  }

  template<typename scalar_t,typename cast_t> DenseMatrix<cast_t>
  cast_matrix(const DenseMatrix<scalar_t>& mat) {
    auto m = mat.rows();
    auto n = mat.cols();
    DenseMatrix<cast_t> A(m, n);
    for (std::size_t j=0; j<n; j++)
      for (std::size_t i=0; i<m; i++)
        A(i, j) = mat(i, j);
    return A;
  }

  // explicit template instantiations
  //template class DenseMatrix<int>;
  template class DenseMatrix<float>;
  template class DenseMatrix<double>;
  template class DenseMatrix<std::complex<float>>;
  template class DenseMatrix<std::complex<double>>;

  template class DenseMatrixWrapper<float>;
  template class DenseMatrixWrapper<double>;
  template class DenseMatrixWrapper<std::complex<float>>;
  template class DenseMatrixWrapper<std::complex<double>>;

  // DenseMatrix<int/bool> only supports a few operations
  template DenseMatrix<int>::DenseMatrix();
  template DenseMatrix<unsigned int>::DenseMatrix();
  template DenseMatrix<std::size_t>::DenseMatrix();
  template DenseMatrix<bool>::DenseMatrix();
  template DenseMatrix<int>::DenseMatrix(std::size_t, std::size_t);
  template DenseMatrix<unsigned int>::DenseMatrix(std::size_t, std::size_t);
  template DenseMatrix<std::size_t>::DenseMatrix(std::size_t, std::size_t);
  template DenseMatrix<bool>::DenseMatrix(std::size_t, std::size_t);
  template DenseMatrix<int>::~DenseMatrix();
  template DenseMatrix<unsigned int>::~DenseMatrix();
  template DenseMatrix<std::size_t>::~DenseMatrix();
  template DenseMatrix<bool>::~DenseMatrix();
  template void DenseMatrix<int>::fill(int v);
  template void DenseMatrix<unsigned int>::fill(unsigned int v);
  template void DenseMatrix<std::size_t>::fill(std::size_t v);
  template void DenseMatrix<bool>::fill(bool v);
  template void DenseMatrix<int>::zero();
  template void DenseMatrix<unsigned int>::zero();
  template void DenseMatrix<std::size_t>::zero();
  template void DenseMatrix<bool>::zero();
  template void DenseMatrix<int>::resize(std::size_t, std::size_t);
  template void DenseMatrix<unsigned int>::resize(std::size_t, std::size_t);
  template void DenseMatrix<std::size_t>::resize(std::size_t, std::size_t);
  template void DenseMatrix<bool>::resize(std::size_t, std::size_t);
  template void DenseMatrix<int>::print(std::string, bool, int) const;
  template void DenseMatrix<unsigned int>::print(std::string, bool, int) const;
  template void DenseMatrix<std::size_t>::print(std::string, bool, int) const;
  template void DenseMatrix<bool>::print(std::string, bool, int) const;

  // DenseMatrix<long double> only supports a few operations



  template void
  gemm(Trans ta, Trans tb, float alpha, const DenseMatrix<float>& a,
       const DenseMatrix<float>& b, float beta,
       DenseMatrix<float>& c, int depth);
  template void
  gemm(Trans ta, Trans tb, double alpha, const DenseMatrix<double>& a,
       const DenseMatrix<double>& b, double beta,
       DenseMatrix<double>& c, int depth);
  template void
  gemm(Trans ta, Trans tb, std::complex<float> alpha,
       const DenseMatrix<std::complex<float>>& a,
       const DenseMatrix<std::complex<float>>& b, std::complex<float> beta,
       DenseMatrix<std::complex<float>>& c, int depth);
  template void
  gemm(Trans ta, Trans tb, std::complex<double> alpha,
       const DenseMatrix<std::complex<double>>& a,
       const DenseMatrix<std::complex<double>>& b, std::complex<double> beta,
       DenseMatrix<std::complex<double>>& c, int depth);

  template void
  gemm(Trans ta, Trans tb, float alpha, const DenseMatrix<float>& a,
       const float* b, int ldb, float beta,
       DenseMatrix<float>& c, int depth);
  template void
  gemm(Trans ta, Trans tb, double alpha, const DenseMatrix<double>& a,
       const double* b, int ldb, double beta,
       DenseMatrix<double>& c, int depth);
  template void
  gemm(Trans ta, Trans tb, std::complex<float> alpha,
       const DenseMatrix<std::complex<float>>& a,
       const std::complex<float>* b, int ldb, std::complex<float> beta,
       DenseMatrix<std::complex<float>>& c, int depth);
  template void
  gemm(Trans ta, Trans tb, std::complex<double> alpha,
       const DenseMatrix<std::complex<double>>& a,
       const std::complex<double>* b, int ldb, std::complex<double> beta,
       DenseMatrix<std::complex<double>>& c, int depth);

  template void
  gemm(Trans ta, Trans tb, float alpha, const DenseMatrix<float>& a,
       const DenseMatrix<float>& b, float beta,
       float* c, int ldc, int depth);
  template void
  gemm(Trans ta, Trans tb, double alpha, const DenseMatrix<double>& a,
       const DenseMatrix<double>& b, double beta,
       double* c, int ldc, int depth);
  template void
  gemm(Trans ta, Trans tb, std::complex<float> alpha,
       const DenseMatrix<std::complex<float>>& a,
       const DenseMatrix<std::complex<float>>& b, std::complex<float> beta,
       std::complex<float>* c, int ldc, int depth);
  template void
  gemm(Trans ta, Trans tb, std::complex<double> alpha,
       const DenseMatrix<std::complex<double>>& a,
       const DenseMatrix<std::complex<double>>& b, std::complex<double> beta,
       std::complex<double>* c, int ldc, int depth);

  template void
  trmm(Side s, UpLo ul, Trans ta, Diag d, float alpha,
       const DenseMatrix<float>& a, DenseMatrix<float>& b,
       int depth);
  template void
  trmm(Side s, UpLo ul, Trans ta, Diag d, double alpha,
       const DenseMatrix<double>& a, DenseMatrix<double>& b,
       int depth);
  template void
  trmm(Side s, UpLo ul, Trans ta, Diag d, std::complex<float> alpha,
       const DenseMatrix<std::complex<float>>& a,
       DenseMatrix<std::complex<float>>& b, int depth);
  template void
  trmm(Side s, UpLo ul, Trans ta, Diag d, std::complex<double> alpha,
       const DenseMatrix<std::complex<double>>& a,
       DenseMatrix<std::complex<double>>& b, int depth);

  template void
  trsm(Side s, UpLo ul, Trans ta, Diag d, float alpha,
       const DenseMatrix<float>& a, DenseMatrix<float>& b,
       int depth);
  template void
  trsm(Side s, UpLo ul, Trans ta, Diag d, double alpha,
       const DenseMatrix<double>& a, DenseMatrix<double>& b,
       int depth);
  template void
  trsm(Side s, UpLo ul, Trans ta, Diag d, std::complex<float> alpha,
       const DenseMatrix<std::complex<float>>& a,
       DenseMatrix<std::complex<float>>& b, int depth);
  template void
  trsm(Side s, UpLo ul, Trans ta, Diag d, std::complex<double> alpha,
       const DenseMatrix<std::complex<double>>& a,
       DenseMatrix<std::complex<double>>& b, int depth);

  template void
  trsv(UpLo ul, Trans ta, Diag d, const DenseMatrix<float>& a,
       DenseMatrix<float>& b, int depth);
  template void
  trsv(UpLo ul, Trans ta, Diag d, const DenseMatrix<double>& a,
       DenseMatrix<double>& b, int depth);
  template void
  trsv(UpLo ul, Trans ta, Diag d, const DenseMatrix<std::complex<float>>& a,
       DenseMatrix<std::complex<float>>& b, int depth);
  template void
  trsv(UpLo ul, Trans ta, Diag d, const DenseMatrix<std::complex<double>>& a,
       DenseMatrix<std::complex<double>>& b, int depth);

  template void
  gemv(Trans ta, float alpha, const DenseMatrix<float>& a,
       const DenseMatrix<float>& x, float beta,
       DenseMatrix<float>& y, int depth);
  template void
  gemv(Trans ta, double alpha, const DenseMatrix<double>& a,
       const DenseMatrix<double>& x, double beta,
       DenseMatrix<double>& y, int depth);
  template void
  gemv(Trans ta, std::complex<float> alpha,
       const DenseMatrix<std::complex<float>>& a,
       const DenseMatrix<std::complex<float>>& x, std::complex<float> beta,
       DenseMatrix<std::complex<float>>& y, int depth);
  template void
  gemv(Trans ta, std::complex<double> alpha,
       const DenseMatrix<std::complex<double>>& a,
       const DenseMatrix<std::complex<double>>& x, std::complex<double> beta,
       DenseMatrix<std::complex<double>>& y, int depth);

  template void
  gemv(Trans ta, float alpha, const DenseMatrix<float>& a,
       const float* x, int incx, float beta,
       DenseMatrix<float>& y, int depth);
  template void
  gemv(Trans ta, double alpha, const DenseMatrix<double>& a,
       const double* x, int incx, double beta,
       DenseMatrix<double>& y, int depth);
  template void
  gemv(Trans ta, std::complex<float> alpha,
       const DenseMatrix<std::complex<float>>& a,
       const std::complex<float>* x, int incx, std::complex<float> beta,
       DenseMatrix<std::complex<float>>& y, int depth);
  template void
  gemv(Trans ta, std::complex<double> alpha,
       const DenseMatrix<std::complex<double>>& a,
       const std::complex<double>* x, int incx, std::complex<double> beta,
       DenseMatrix<std::complex<double>>& y, int depth);

  template void
  gemv(Trans ta, float alpha, const DenseMatrix<float>& a,
       const DenseMatrix<float>& x, float beta,
       float* y, int incy, int depth);
  template void
  gemv(Trans ta, double alpha, const DenseMatrix<double>& a,
       const DenseMatrix<double>& x, double beta,
       double* y, int incy, int depth);
  template void
  gemv(Trans ta, std::complex<float> alpha,
       const DenseMatrix<std::complex<float>>& a,
       const DenseMatrix<std::complex<float>>& x, std::complex<float> beta,
       std::complex<float>* y, int incy, int depth);
  template void
  gemv(Trans ta, std::complex<double> alpha,
       const DenseMatrix<std::complex<double>>& a,
       const DenseMatrix<std::complex<double>>& x, std::complex<double> beta,
       std::complex<double>* y, int incy, int depth);

  template void
  gemv(Trans ta, float alpha, const DenseMatrix<float>& a,
       const float* x, int incx, float beta,
       float* y, int incy, int depth);
  template void
  gemv(Trans ta, double alpha, const DenseMatrix<double>& a,
       const double* x, int incx, double beta,
       double* y, int incy, int depth);
  template void
  gemv(Trans ta, std::complex<float> alpha,
       const DenseMatrix<std::complex<float>>& a,
       const std::complex<float>* x, int incx, std::complex<float> beta,
       std::complex<float>* y, int incy, int depth);
  template void
  gemv(Trans ta, std::complex<double> alpha,
       const DenseMatrix<std::complex<double>>& a,
       const std::complex<double>* x, int incx, std::complex<double> beta,
       std::complex<double>* y, int incy, int depth);

  template DenseMatrix<float>
  cast_matrix<double,float>(const DenseMatrix<double>& mat);
  template DenseMatrix<double>
  cast_matrix<float,double>(const DenseMatrix<float>& mat);
  template DenseMatrix<std::complex<float>>
  cast_matrix<std::complex<double>,std::complex<float>>
  (const DenseMatrix<std::complex<double>>& mat);
  template DenseMatrix<std::complex<double>>
  cast_matrix<std::complex<float>,std::complex<double>>
  (const DenseMatrix<std::complex<float>>& mat);

} // end namespace strumpack<|MERGE_RESOLUTION|>--- conflicted
+++ resolved
@@ -801,18 +801,11 @@
     int rank;
     blas::geqp3tol
       (m, n, tmp.data(), tmp.ld(), ind.data(),
-<<<<<<< HEAD
-       tau.get(), rank, rel_tol, abs_tol, depth);
-    //std::vector<int> piv(n);
-=======
        tau.get(), rank, rel_tol, abs_tol);
-    std::vector<int> piv(n);
->>>>>>> 995887b1
     for (int i=1; i<=n; i++) {
       int j = ind[i-1];
       assert(j-1 >= 0 && j-1 < int(ind.size()));
       while (j < i) j = ind[j-1];
-      //piv[i-1] = j;
     }
     V = DenseMatrix<scalar_t>(rank, cols(), tmp.ptr(0, 0), tmp.ld());
     for (int c=0; c<rank; c++)
