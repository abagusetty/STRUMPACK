--- conflicted
+++ resolved
@@ -176,15 +176,12 @@
         cudaSetDevice(rank % devs);
       }
 #endif
-<<<<<<< HEAD
-      gpu_check(cudaFree(0));
-#if defined(STRUMPACK_USE_MAGMA)
-      magma_init();
-#endif
-      gpu::BLASHandle hb;
-      gpu::SOLVERHandle hs;
-=======
->>>>>>> 1c23490f
+//       gpu_check(cudaFree(0));
+// #if defined(STRUMPACK_USE_MAGMA)
+//       magma_init();
+// #endif
+//       gpu::BLASHandle hb;
+//       gpu::SOLVERHandle hs;
     }
 
     void gemm(BLASHandle& handle, cublasOperation_t transa,
@@ -281,23 +278,20 @@
                        DenseMatrix<std::complex<double>>&);
 
     void getrf_buffersize(SOLVERHandle& handle, int m, int n,
-			  float* A, int lda, int* Lwork) {
+                          float* A, int lda, int* Lwork) {
       gpu_check(cusolverDnSgetrf_bufferSize(handle, m, n, A, lda, Lwork));
     }
     void getrf_buffersize(SOLVERHandle& handle, int m, int n,
-			  double *A, int lda,
-			  int* Lwork) {
+                          double *A, int lda, int* Lwork) {
       gpu_check(cusolverDnDgetrf_bufferSize(handle, m, n, A, lda, Lwork));
     }
     void getrf_buffersize(SOLVERHandle& handle, int m, int n,
-			  std::complex<float>* A, int lda,
-			  int *Lwork) {
+                          std::complex<float>* A, int lda, int *Lwork) {
       gpu_check(cusolverDnCgetrf_bufferSize
                 (handle, m, n, reinterpret_cast<cuComplex*>(A), lda, Lwork));
     }
     void getrf_buffersize(SOLVERHandle& handle, int m, int n,
-			  std::complex<double>* A, int lda,
-			  int *Lwork) {
+                          std::complex<double>* A, int lda, int *Lwork) {
       gpu_check(cusolverDnZgetrf_bufferSize
                 (handle, m, n,
                  reinterpret_cast<cuDoubleComplex*>(A), lda, Lwork));
