/*
 * STRUMPACK -- STRUctured Matrices PACKage, Copyright (c) 2014, The
 * Regents of the University of California, through Lawrence Berkeley
 * National Laboratory (subject to receipt of any required approvals
 * from the U.S. Dept. of Energy).  All rights reserved.
 *
 * If you have questions about your rights to use or distribute this
 * software, please contact Berkeley Lab's Technology Transfer
 * Department at TTD@lbl.gov.
 *
 * NOTICE. This software is owned by the U.S. Department of Energy. As
 * such, the U.S. Government has been granted for itself and others
 * acting on its behalf a paid-up, nonexclusive, irrevocable,
 * worldwide license in the Software to reproduce, prepare derivative
 * works, and perform publicly and display publicly.  Beginning five
 * (5) years after the date permission to assert copyright is obtained
 * from the U.S. Department of Energy, and subject to any subsequent
 * five (5) year renewals, the U.S. Government is granted for itself
 * and others acting on its behalf a paid-up, nonexclusive,
 * irrevocable, worldwide license in the Software to reproduce,
 * prepare derivative works, distribute copies to the public, perform
 * publicly and display publicly, and to permit others to do so.
 *
 * Developers: Pieter Ghysels, Francois-Henry Rouet, Xiaoye S. Li.
 *             (Lawrence Berkeley National Lab, Computational Research
 *             Division).
 *
 */

#include "FrontalMatrixGPUKernels.hpp"

#include <hip/hip_runtime.h>

#include <complex>
#include <iostream>

// is thrust available on ROCm?
#include <thrust/complex.h>

// this is valid for compute capability 3.5 -> 8.0 (and beyond?)
//const unsigned int MAX_BLOCKS_X = 4294967295; // 2^32-1
const unsigned int MAX_BLOCKS_Y = 65535;
const unsigned int MAX_BLOCKS_Z = 65535;


namespace strumpack {
  namespace gpu {

    /**
     * Get the real T type corresponding to a scalar, for instance T,
     * std::complex<T> or thrust::complex<T>, to be used for instance
     * to compute norms or absolute value.
     */
    template<class T> struct real_type { typedef T value_type; };
    template<class T> struct real_type<thrust::complex<T>> { typedef T value_type; };
    template<class T> struct real_type<std::complex<T>> { typedef T value_type; };

    /**
     * The types float2 and double2 are binary the same as
     * std::complex or thrust::complex, but they can be used as
     * __shared__ variables, whereas thrust::complex cannot because it
     * doesn't have a no-argument default constructor.
     */
    template<class T> struct primitive_type { typedef T value_type; };
    template<> struct primitive_type<thrust::complex<float>> { typedef float2 value_type; };
    template<> struct primitive_type<thrust::complex<double>> { typedef double2 value_type; };
    template<> struct primitive_type<std::complex<float>> { typedef float2 value_type; };
    template<> struct primitive_type<std::complex<double>> { typedef double2 value_type; };

    /**
     * Get the corresponding thrust::complex for std::complex
     */
    template<class T> struct cuda_type { typedef T value_type; };
    template<class T> struct cuda_type<std::complex<T>> { typedef thrust::complex<T> value_type; };


    /**
     * Put elements of the sparse matrix in the F11 part of the front.
     * The sparse elements are taken from F.e11, which is a list of
     * triplets {r,c,v}. The front is assumed to be initialized to
     * zero.
     *
     * Use this with a 1-dimensional grid, where the number of grid
     * blocks in the x direction is the number of fronts, with f0
     * being the first front pointed to by dat. The threadblock should
     * also be 1d.
     */
    template<typename T> __global__ void
    assemble_11_kernel(unsigned int f0, AssembleData<T>* dat) {
      int idx = hipBlockIdx_x * hipBlockDim_x + hipThreadIdx_x;
      auto& F = dat[hipBlockIdx_y + f0];
      if (idx >= F.n11) return;
      auto& t = F.e11[idx];
      F.F11[t.r + t.c*F.d1] = t.v;
    }
    /**
     * Put elements of the sparse matrix in the F12 anf F21 parts of
     * the front. These two are combined because F.n12 and F.n21 are
     * (probably always?) equal, and to save on overhead of launching
     * kernels/blocks.
     *
     * Use this with a 1-dimensional grid, where the number of grid
     * blocks in the x direction is the number of fronts, with f0
     * being the first front pointed to by dat. The threadblock should
     * also be 1d.
     */
    template<typename T> __global__ void
    assemble_12_21_kernel(unsigned int f0, AssembleData<T>* dat) {
      int idx = hipBlockIdx_x * hipBlockDim_x + hipThreadIdx_x;
      auto& F = dat[hipBlockIdx_y + f0];
      if (idx < F.n12) {
        auto& t = F.e12[idx];
        F.F12[t.r + t.c*F.d1] = t.v;
      }
      if (idx < F.n21) {
        auto& t = F.e21[idx];
        F.F21[t.r + t.c*F.d2] = t.v;
      }
    }


    /**
     * Single extend-add operation from one contribution block into
     * the parent front. d1 is the size of F11, d2 is the size of F22.
     */
    template<typename T> __device__ void
    ea_kernel(int x, int y, int d1, int d2, int dCB,
              T* F11, T* F12, T* F21, T* F22,
              T* CB, std::size_t* I) {
      if (x >= dCB || y >= dCB) return;
      auto Ix = I[x], Iy = I[y];
      if (Ix < d1) {
        if (Iy < d1) F11[Iy+Ix*d1] += CB[y+x*dCB];
        else F21[Iy-d1+Ix*d2] += CB[y+x*dCB];
      } else {
        if (Iy < d1) F12[Iy+(Ix-d1)*d1] += CB[y+x*dCB];
        else F22[Iy-d1+(Ix-d1)*d2] += CB[y+x*dCB];
      }
    }

    template<typename T> __global__ void
    extend_add_kernel_left(unsigned int by0, AssembleData<T>* dat) {
      int x = hipBlockIdx_x * hipBlockDim_x + hipThreadIdx_x,
        y = (hipBlockIdx_y + by0) * hipBlockDim_y + hipThreadIdx_y;
      auto& F = dat[hipBlockIdx_z];
      if (F.CB1)
        ea_kernel(x, y, F.d1, F.d2, F.dCB1,
                  F.F11, F.F12, F.F21, F.F22, F.CB1, F.I1);
    }
    template<typename T> __global__ void
    extend_add_kernel_right(unsigned int by0, AssembleData<T>* dat) {
      int x = hipBlockIdx_x * hipBlockDim_x + hipThreadIdx_x,
        y = (hipBlockIdx_y + by0) * hipBlockDim_y + hipThreadIdx_y;
      auto& F = dat[hipBlockIdx_z];
      if (F.CB2)
        ea_kernel(x, y, F.d1, F.d2, F.dCB2,
                  F.F11, F.F12, F.F21, F.F22, F.CB2, F.I2);
    }


    template<typename T> void
<<<<<<< HEAD
    assemble(unsigned int nf, AssembleData<T>* dat,
             AssembleData<T>* ddat) {
=======
    assemble(unsigned int nf, AssembleData<T>* dat) {
>>>>>>> 6e4abda4
      { // front assembly from sparse matrix
        unsigned int nt1 = 128, nt2 = 32, nb1 = 0, nb2 = 0;
        for (int f=0; f<nf; f++) {
          unsigned int b = dat[f].n11 / nt1 + (dat[f].n11 % nt1 != 0);
          if (b > nb1) nb1 = b;
          b = dat[f].n12 / nt2 + (dat[f].n12 % nt2 != 0);
          if (b > nb2) nb2 = b;
          b = dat[f].n21 / nt2 + (dat[f].n21 % nt2 != 0);
          if (b > nb2) nb2 = b;
        }
        for (unsigned int f=0; f<nf; f+=MAX_BLOCKS_Y) {
          dim3 grid(nb1, std::min(nf-f, MAX_BLOCKS_Y));
          hipLaunchKernelGGL(HIP_KERNEL_NAME(assemble_11_kernel),
                             grid, dim3(nt1), 0, 0, f, ddat);
        }
        if (nb2)
          for (unsigned int f=0; f<nf; f+=MAX_BLOCKS_Y) {
            dim3 grid(nb2, std::min(nf-f, MAX_BLOCKS_Y));
            hipLaunchKernelGGL(HIP_KERNEL_NAME(assemble_12_21_kernel),
                               grid, dim3(nt2), 0, 0, f, ddat);
          }
      }
      hipDeviceSynchronize();
      { // extend-add
        unsigned int nt = 16, nb = 0;
        for (int f=0; f<nf; f++) {
          int b = dat[f].dCB1 / nt + (dat[f].dCB1 % nt != 0);
          if (b > nb) nb = b;
          b = dat[f].dCB2 / nt + (dat[f].dCB2 % nt != 0);
          if (b > nb) nb = b;
        }
        dim3 block(nt, nt);
        using T_ = typename cuda_type<T>::value_type;
        auto dat_ = reinterpret_cast<AssembleData<T_>*>(ddat);
        for (unsigned int b1=0; b1<nb; b1+=MAX_BLOCKS_Y) {
          int nb1 = std::min(nb-b1, MAX_BLOCKS_Y);
          for (unsigned int f=0; f<nf; f+=MAX_BLOCKS_Z) {
            dim3 grid(nb, nb1, std::min(nf-f, MAX_BLOCKS_Z));
            hipLaunchKernelGGL(HIP_KERNEL_NAME(extend_add_kernel_left),
                               grid, block, 0, 0, b1, dat_+f);
          }
        }
        hipDeviceSynchronize();
        for (unsigned int b1=0; b1<nb; b1+=MAX_BLOCKS_Y) {
          int nb1 = std::min(nb-b1, MAX_BLOCKS_Y);
          for (unsigned int f=0; f<nf; f+=MAX_BLOCKS_Z) {
            dim3 grid(nb, nb1, std::min(nf-f, MAX_BLOCKS_Z));
            hipLaunchKernelGGL(HIP_KERNEL_NAME(extend_add_kernel_right),
                               grid, block, 0, 0, b1, dat_+f);
          }
        }
      }
    }


    // /**
    //  * This only works if value >= 0.
    //  * It's assuming two's complement for the int.
    //  * __float_as_int is like reinterpret_cast<int&>(value)
    //  */
    // __device__ __forceinline__ void atomicAbsMax(float* data, float value) {
    //   atomicMax((int *)data, __float_as_int(value));
    // }
    // __device__ __forceinline__ void atomicAbsMax(double* addr, double value) {
    //   // why does this not compile?
    //   atomicMax((long long int *)addr, __double_as_longlong(value));
    // }


    /**
     * LU with row pivoting, with a single NTxNT thread block. The
     * matrix size n must be less than NT.
     *
     * This is a naive implementation. The goal here is to reduce
     * kernel launch overhead by batching many small LU
     * factorizations.
     *
     * Use thrust::complex instead of std::complex.
     */
    template<typename T, int NT> __device__ void
    LU_block_kernel(int n, T* F, int* piv) {
      using cuda_primitive_t = typename primitive_type<T>::value_type;
      using real_t = typename real_type<T>::value_type;
      __shared__ int p;
      __shared__ cuda_primitive_t M_[NT*NT];
      T* M = reinterpret_cast<T*>(M_);
      __shared__ real_t Mmax, cabs[NT];

      int j = hipThreadIdx_x, i = hipThreadIdx_y;

      // copy F from global device storage into shared memory
      if (i < n && j < n)
        M[i+j*NT] = F[i+j*n];

      for (int k=0; k<n; k++) {
        // only 1 thread looks for the pivot element
        // this should be optimized?
// #if 0
//         real_t pa = 0.;
//         Mmax = 0.;
//         piv[k] = k + 1;
//         __syncthreads();
//         if (j == k && i >= k) {
//           pa = abs(M[i+k*NT]);
//           // see above, not working for double?
//           atomicAbsMax(&Mmax, pa);
//         }
//         __syncthreads();
//         if (j == k && i > k)
//           if (Mmax == pa)
//             atomicMin(piv+k, i+1);
#if 0
        if (j == k && i == k) {
          p = k;
          Mmax = abs(M[k+k*NT]);
          for (int l=k+1; l<n; l++) {
            auto tmp = abs(M[l+k*NT]);
            if (tmp > Mmax) {
              Mmax = tmp;
              p = l;
            }
          }
          piv[k] = p + 1;
        }
#else
        if (j == k && i >= k)
            cabs[i] = abs(M[i+j*NT]);
        __syncthreads();
        if (j == k && i == k) {
          p = k;
          Mmax = cabs[k]; //abs(M[k+k*NT]);
          for (int l=k+1; l<n; l++) {
            auto tmp = cabs[l]; //abs(M[l+k*NT]);
            if (tmp > Mmax) {
              Mmax = tmp;
              p = l;
            }
          }
          piv[k] = p + 1;
        }
#endif
        __syncthreads();
        // swap row k with the pivot row
        if (j < n && i == k && p != k)
          //if (i == k && p != k)
          for (int l=0; l<n; l++) {
            auto tmp = M[k+l*NT];
            M[k+l*NT] = M[p+l*NT];
            M[p+l*NT] = tmp;
          }
        __syncthreads();
        // divide by the pivot element
        if (j == k && i > k && i < n) {
          //if (j == k && i > k) {
          auto tmp = real_t(1.) / Mmax;
          M[i+k*NT] *= tmp;
        }
        __syncthreads();
        // Schur update
        if (j > k && i > k && j < n && i < n)
          //if (j > k && i > k)
          M[i+j*NT] -= M[i+k*NT] * M[k+j*NT];
        __syncthreads();
      }
      // write back from shared to global device memory
      if (i < n && j < n)
        F[i+j*n] = M[i+j*NT];
    }

    template<typename T, int NT> __global__ void
    LU_block_kernel_batched(FrontData<T>* dat) {
      FrontData<T>& A = dat[hipBlockIdx_x];
      LU_block_kernel<T,NT>(A.n1, A.F11, A.piv);
    }


    /**
     * LU solve with matrix F factor in LU, with pivot vector piv. F
     * is n x n, and n <= NT. X is the right hand side, and is n x
     * m. Both F and X have leading dimension n.
     *
     * NTxNT is the dimension of the thread block.
     *
     * This doesn't work for T = std::complex<?>, use
     * T=thrust::complex<?> instead.
     */
    template<typename T, int NT> __device__ void
    solve_block_kernel(int n, int m, T* F, T* X, int* piv) {
      using primitive_t = typename primitive_type<T>::value_type;
      __shared__ int P[NT];
      __shared__ primitive_t A_[NT*NT], B_[NT*NT];
      T *B = reinterpret_cast<T*>(B_), *A = reinterpret_cast<T*>(A_);
      int j = hipThreadIdx_x, i = hipThreadIdx_y;
      if (j == 0)
        P[i] = i;
      __syncthreads();
      if (i == 0 && j == 0)
        for (int k=0; k<n; k++) {
          auto p = piv[k]-1;
          auto tmp = P[k];
          P[k] = P[p];
          P[p] = tmp;
        }
      // put matrix F in shared memory
      if (i < n && j < n)
        A[j+i*NT] = F[i+j*n];
      __syncthreads();

      // loop over blocks of NT columns of X
      for (int b=0; b<m; b+=NT) {
        int c = b + j;

        // put X in shared memory, while applying the permutation
        if (i < n && c < m)
          B[j+i*NT] = X[P[i]+c*n];
        __syncthreads();

        // solve with L (unit diagonal)
        for (int k=0; k<n; k++) {
          if (i > k && i < n && c < m)
            B[j+i*NT] -= A[k+i*NT] * B[j+k*NT];
          __syncthreads();
        }

        // solve with U
        for (int k=n-1; k>=0; k--) {
          if (i == k && c < m)
            B[j+i*NT] /= A[i+i*NT];
          __syncthreads();
          if (i < k && c < m)
            B[j+i*NT] -= A[k+i*NT] * B[j+k*NT];
          __syncthreads();
        }

        // write from shared back to global device memory
        if (i < n && c < m)
          X[i+c*n] = B[j+i*NT];
      }
    }

    template<typename T, int NT> __global__ void
    solve_block_kernel_batched(FrontData<T>* dat) {
      FrontData<T>& A = dat[hipBlockIdx_x];
      solve_block_kernel<T,NT>(A.n1, A.n2, A.F11, A.F12, A.piv);
    }


    /**
     * Compute F -= F21 * F12, where F is d2 x d2 and F12 is d1 x d2.
     * d1 is <= NT. This should be called with a single NT x NT thread
     * block.
     */
    template<typename T, int NT> __device__ void
    Schur_block_kernel(int d1, int d2, T* F12, T* F21, T* F22) {
      using cuda_primitive_t = typename primitive_type<T>::value_type;
      __shared__ cuda_primitive_t B_[NT*NT], A_[NT*NT];
      T *B = reinterpret_cast<T*>(B_), *A = reinterpret_cast<T*>(A_);
      int j = hipThreadIdx_x, i = hipThreadIdx_y;
      A[j+i*NT] = B[j+i*NT] = 0.;
      for (int cb=0; cb<d2; cb+=NT) {
        int c = cb + j;
        // put NT columns of F12 in shared memory B
        if (i < d1 && c < d2)
          B[j+i*NT] = F12[i+c*d1];
        __syncthreads();
        for (int rb=0; rb<d2; rb+=NT) {
          int r = rb + i;
          // put NT rows of F21 in shared memory A
          if (r < d2 && j < d1)
            A[j+i*NT] = F21[r+j*d2];
          __syncthreads(); // wait for A and B
          if (c < d2 && r < d2) {
            T tmp(0.);
            // k < d1 <= NT, by using k<NT this can be unrolled
            for (int k=0; k<NT; k++)
              tmp += A[k+i*NT] * B[j+k*NT];
            F22[r+c*d2] -= tmp;
          }
          __syncthreads(); // sync before reading new A/B
        }
      }
    }

    template<typename T, int NT> __global__ void
    Schur_block_kernel_batched(FrontData<T>* dat) {
      FrontData<T>& A = dat[hipBlockIdx_x];
      Schur_block_kernel<T,NT>(A.n1, A.n2, A.F12, A.F21, A.F22);
    }


    template<typename T, int NT> void
    factor_block_batch(unsigned int count, FrontData<T>* dat) {
      if (!count) return;
      using T_ = typename cuda_type<T>::value_type;
      auto dat_ = reinterpret_cast<FrontData<T_>*>(dat);
      dim3 block(NT, NT), grid(count, 1, 1);
      hipLaunchKernelGGL(HIP_KERNEL_NAME(LU_block_kernel_batched<T_,NT>),
                         dim3(count), block, 0, 0, dat_);
      hipLaunchKernelGGL(HIP_KERNEL_NAME(solve_block_kernel_batched<T_,NT>),
                         dim3(count), block, 0, 0, dat_);
      hipLaunchKernelGGL(HIP_KERNEL_NAME(Schur_block_kernel_batched<T_,NT>),
                         dim3(count), block, 0, 0, dat_);
    }


    template<typename T, int NT> __global__ void
    solve_block_kernel_batched(int nrhs, FrontData<T>* dat) {
      FrontData<T>& A = dat[blockIdx.x];
      solve_block_kernel<T,NT>(A.n1, nrhs, A.F11, A.F12, A.piv);
    }

    template<typename T, int NT, int alpha, int beta> __device__ void
    gemmNN_block_inner_kernel(int m, int n, int k,
                              T* Aglobal, T* Bglobal, T* Cglobal) {
      using cuda_primitive_t = typename primitive_type<T>::value_type;
      __shared__ cuda_primitive_t B_[NT*NT], A_[NT*NT];
      T *B = reinterpret_cast<T*>(B_), *A = reinterpret_cast<T*>(A_);
      int j = hipThreadIdx_x, i = hipThreadIdx_y;
      for (int cb=0; cb<n; cb+=NT) {
        int c = cb + j;
        // put NT columns of Bglobal in shared memory B
        if (i < k && c < n)
          B[j+i*NT] = Bglobal[i+c*k];
        __syncthreads();
        for (int rb=0; rb<m; rb+=NT) {
          int r = rb + i;
          // put NT rows of F21 in shared memory A
          if (r < m && j < k)
            A[j+i*NT] = Aglobal[r+j*m];
          __syncthreads(); // wait for A and B
          if (c < n && r < m) {
            T tmp(0.);
            // l < n <= NT, by using k<NT this can be unrolled
            for (int l=0; l<k; l++)
              tmp += A[l+i*NT] * B[j+l*NT];
            Cglobal[r+c*m] = T(alpha) * tmp + T(beta) * Cglobal[r+c*m];
          }
          __syncthreads(); // sync before reading new A/B
        }
      }
    }
    /**
     * Compute C = alpha*A*B + beta*C, with a single thread block,
     * with NT x NT threads. A is m x k, and k <= NT. B is m x n and C
     * is m x n.
     */
    template<typename T, int NT, int alpha, int beta> __global__ void
    gemmNN_block_inner_kernel_batched(int nrhs, FrontData<T>* dat) {
      FrontData<T>& A = dat[hipBlockIdx_x];
      gemmNN_block_inner_kernel<T,NT,alpha,beta>
        (A.n2, nrhs, A.n1, A.F21, A.F12, A.F22);
    }

    /**
     * Compute a matrix vector product C = alpha*A + beta*C with a
     * single 1 x NT thread block. A is m x k, with m <= NT. B is k x
     * 1, C is m x 1.
     */
    template<typename T, int NT, int alpha, int beta> __device__ void
    gemvN_block_inner_kernel(int m, int k,
                             T* Aglobal, T* Bglobal, T* Cglobal) {
      using cuda_primitive_t = typename primitive_type<T>::value_type;
      __shared__ cuda_primitive_t B_[NT];
      T *B = reinterpret_cast<T*>(B_);
      int i = hipThreadIdx_y;
      B[i] = Bglobal[i];
      __syncthreads();
      for (int r=i; r<m; r+=NT) {
        T tmp(0.);
        for (int j=0; j<k; j++) // j < k <= NT
          tmp += Aglobal[r+j*m] * B[j];
        Cglobal[r] = T(alpha) * tmp + T(beta) * Cglobal[r];
      }
    }
    template<typename T, int NT, int alpha, int beta> __global__ void
    gemvN_block_inner_kernel_batched(FrontData<T>* dat) {
      FrontData<T>& A = dat[hipBlockIdx_x];
      gemvN_block_inner_kernel<T,NT,alpha,beta>
        (A.n2, A.n1, A.F21, A.F12, A.F22);
    }

    /**
     * Single extend-add operation along the column dimension, for the
     * solve.  d1 is the size of F11, d2 is the size of F22.
     */
    template<typename T> __device__ void
    ea_rhs_kernel(int x, int y, int nrhs, int dsep, int dupd, int dCB,
                  T* b, T* bupd, T* CB, std::size_t* I) {
      if (x >= nrhs || y >= dCB) return;
      auto Iy = I[y];
      if (Iy < dsep) b[Iy+x*dsep] += CB[y+x*dCB];
      else bupd[Iy-dsep+x*dupd] += CB[y+x*dCB];
    }

    template<typename T> __global__ void
    extend_add_rhs_kernel_left
    (int nrhs, unsigned int by0, AssembleData<T>* dat) {
      int x = hipBlockIdx_x * hipBlockDim_x + hipThreadIdx_x,
        y = (hipBlockIdx_y + by0) * hipBlockDim_y + hipThreadIdx_y;
      auto& F = dat[hipBlockIdx_z];
      if (F.CB1)
        ea_rhs_kernel(x, y, nrhs, F.d1, F.d2, F.dCB1,
                      F.F11, F.F21, F.CB1, F.I1);
    }
    template<typename T> __global__ void
    extend_add_rhs_kernel_right
    (int nrhs, unsigned int by0, AssembleData<T>* dat) {
      int x = hipBlockIdx_x * hipBlockDim_x + hipThreadIdx_x,
        y = (hipBlockIdx_y + by0) * hipBlockDim_y + hipThreadIdx_y;
      auto& F = dat[hipBlockIdx_z];
      if (F.CB2)
        ea_rhs_kernel(x, y, nrhs, F.d1, F.d2, F.dCB2,
                      F.F11, F.F21, F.CB2, F.I2);
    }


    template<typename T> void
    extend_add_rhs(int nrhs, unsigned int nf,
                   AssembleData<T>* dat, AssembleData<T>* ddat) {
      unsigned int nty = 64, nby = 0;
      for (int f=0; f<nf; f++) {
        int b = dat[f].dCB1 / nty + (dat[f].dCB1 % nty != 0);
        if (b > nby) nby = b;
        b = dat[f].dCB2 / nty + (dat[f].dCB2 % nty != 0);
        if (b > nby) nby = b;
      }
      int ntx = (nrhs == 1) ? 1 : 16;
      int nbx = nrhs / ntx + (nrhs % ntx != 0);
      dim3 block(ntx, nty);
      using T_ = typename cuda_type<T>::value_type;
      auto dat_ = reinterpret_cast<AssembleData<T_>*>(ddat);
      for (unsigned int by=0; by<nby; by+=MAX_BLOCKS_Y) {
        int nbyy = std::min(nby-by, MAX_BLOCKS_Y);
        for (unsigned int f=0; f<nf; f+=MAX_BLOCKS_Z) {
          dim3 grid(nbx, nbyy, std::min(nf-f, MAX_BLOCKS_Z));
          hipLaunchKernelGGL(HIP_KERNEL_NAME(extend_add_rhs_kernel_left),
                             grid, block, 0, 0, nrhs, by, dat_+f);
        }
      }
      hipDeviceSynchronize();
      for (unsigned int by=0; by<nby; by+=MAX_BLOCKS_Y) {
        int nbyy = std::min(nby-by, MAX_BLOCKS_Y);
        for (unsigned int f=0; f<nf; f+=MAX_BLOCKS_Z) {
          dim3 grid(nbx, nbyy, std::min(nf-f, MAX_BLOCKS_Z));
          hipLaunchKernelGGL(HIP_KERNEL_NAME(extend_add_rhs_kernel_right),
                             grid, block, 0, 0, nrhs, by, dat_+f);
        }
      }
    }

    template<typename T, int NT> void
    fwd_block_batch(int nrhs, unsigned int count,
                    FrontData<T>* dat) {
      if (!count) return;
      using T_ = typename cuda_type<T>::value_type;
      auto dat_ = reinterpret_cast<FrontData<T_>*>(dat);
      dim3 block(NT, NT);
      hipLaunchKernelGGL(HIP_KERNEL_NAME(solve_block_kernel_batched<T_,NT>),
                         count, block, 0, 0, nrhs, dat_);
      if (nrhs == 1) {
        dim3 block1(1, NT);
        hipLaunchKernelGGL
          (HIP_KERNEL_NAME(gemvN_block_inner_kernel_batched<T_,NT,-1,1>),
           count, block1, 0, 0, dat_);
      } else {
        hipLaunchKernelGGL
          (HIP_KERNEL_NAME(gemmNN_block_inner_kernel_batched<T_,NT,-1,1>),
           count, block, 0, 0, nrhs, dat_);
      }
    }



    /**
     * Single extend-add operation along the column dimension, for the
     * solve.  d1 is the size of F11, d2 is the size of F22.
     */
    template<typename T> __device__ void
    extract_rhs_kernel(int x, int y, int nrhs, int dsep, int dupd, int dCB,
                       T* b, T* bupd, T* CB, std::size_t* I) {
      if (x >= nrhs || y >= dCB) return;
      auto Iy = I[y];
      if (Iy < dsep) CB[y+x*dCB] = b[Iy+x*dsep];
      else CB[y+x*dCB] = bupd[Iy-dsep+x*dupd];
    }

    template<typename T> __global__ void
    extract_rhs_kernel(int nrhs, unsigned int by0, AssembleData<T>* dat) {
      int x = hipBlockIdx_x * hipBlockDim_x + hipThreadIdx_x,
        y = (hipBlockIdx_y + by0) * hipBlockDim_y + hipThreadIdx_y;
      auto& F = dat[hipBlockIdx_z];
      if (F.CB1)
        extract_rhs_kernel(x, y, nrhs, F.d1, F.d2, F.dCB1,
                           F.F11, F.F21, F.CB1, F.I1);
      if (F.CB2)
        extract_rhs_kernel(x, y, nrhs, F.d1, F.d2, F.dCB2,
                           F.F11, F.F21, F.CB2, F.I2);
    }

    template<typename T> void
    extract_rhs(int nrhs, unsigned int nf, AssembleData<T>* dat,
                AssembleData<T>* ddat) {
      unsigned int nty = 64, nby = 0;
      for (int f=0; f<nf; f++) {
        int b = dat[f].dCB1 / nty + (dat[f].dCB1 % nty != 0);
        if (b > nby) nby = b;
        b = dat[f].dCB2 / nty + (dat[f].dCB2 % nty != 0);
        if (b > nby) nby = b;
      }
      int ntx = (nrhs == 1) ? 1 : 16;
      int nbx = nrhs / ntx + (nrhs % ntx != 0);
      dim3 block(ntx, nty);
      using T_ = typename cuda_type<T>::value_type;
      auto dat_ = reinterpret_cast<AssembleData<T_>*>(ddat);
      for (unsigned int by=0; by<nby; by+=MAX_BLOCKS_Y) {
        int nbyy = std::min(nby-by, MAX_BLOCKS_Y);
        for (unsigned int f=0; f<nf; f+=MAX_BLOCKS_Z) {
          dim3 grid(nbx, nbyy, std::min(nf-f, MAX_BLOCKS_Z));
          hipLaunchKernelGGL
            (HIP_KERNEL_NAME(extract_rhs_kernel),
             grid, block, 0, 0, nrhs, by, dat_+f);
        }
      }
    }



    /**
     * Compute a matrix vector product C = alpha*A + beta*C with a
     * single 1 x NT thread block. A is m x k, with k <= NT. B is k x
     * 1, C is m x 1.
     */
    template<typename T, int NT, int alpha, int beta> __device__ void
    gemvN_block_outer_kernel(int m, int k,
                             T* Aglobal, T* Bglobal, T* Cglobal) {
      using cuda_primitive_t = typename primitive_type<T>::value_type;
      __shared__ cuda_primitive_t B_[NT], C_[NT];
      T *B = reinterpret_cast<T*>(B_), *C = reinterpret_cast<T*>(C_);
      int i = hipThreadIdx_y;
      C[i] = T(0.);
      for (int c=0; c<k; c+=NT) {
        B[i] = Bglobal[c+i];
        __syncthreads();
        if (i < m) {
          T tmp(0.);
          for (int j=0; j<min(NT, k-c); j++)
            tmp += Aglobal[i+(c+j)*m] * B[j];
          C[i] += tmp;
        }
      }
      if (i < m)
        Cglobal[i] = T(alpha) * C[i] + T(beta) * Cglobal[i];
    }
    template<typename T, int NT, int alpha, int beta> __global__ void
    gemvN_block_outer_kernel_batched(FrontData<T>* dat) {
      FrontData<T>& A = dat[blockIdx.x];
      // F12 is F12, F21 holds yupd, F11 holds y
      gemvN_block_outer_kernel<T,NT,alpha,beta>
        (A.n1, A.n2, A.F12, A.F21, A.F11);
    }


    template<typename T, int NT, int alpha, int beta> __device__ void
    gemmNN_block_outer_kernel(int m, int n, int k,
                              T* Aglobal, T* Bglobal, T* Cglobal) {
      using cuda_primitive_t = typename primitive_type<T>::value_type;
      __shared__ cuda_primitive_t B_[NT*NT], A_[NT*NT], C_[NT*NT];
      T *A = reinterpret_cast<T*>(A_), *B = reinterpret_cast<T*>(B_),
        *C = reinterpret_cast<T*>(C_);
      int j = hipThreadIdx_x, i = hipThreadIdx_y;
      for (int nb=0; nb<n; nb+=NT) {
        int n_ = nb + j;
        C[i+j*NT] = T(0.);
        for (int kb=0; kb<k; kb+=NT) {
          int dk = min(NT, k-kb);
          if (j < dk && i < m)
            A[i+j*NT] = Aglobal[i+(kb+j)*m];
          if (i < dk && n_ < n)
            B[i+j*NT] = Bglobal[(kb+i)+n_*k];
          __syncthreads();
          if (i < m && n_ < n) {
            T tmp(0.);
            for (int l=0; l<dk; l++)
              tmp += A[i+l*NT] * B[l+j*NT];
            C[i+j*NT] += tmp;
          }
          __syncthreads();
        }
        if (i < m && n_ < n)
          Cglobal[i+n_*m] = T(alpha) * C[i+j*NT] + T(beta) * Cglobal[i+n_*m];
      }
    }
    /**
     * Compute C = alpha*A*B + beta*C, with a single thread block,
     * with NT x NT threads. A is m x k, and k <= NT. B is m x n and C
     * is m x n.
     */
    template<typename T, int NT, int alpha, int beta> __global__ void
    gemmNN_block_outer_kernel_batched(int nrhs, FrontData<T>* dat) {
      FrontData<T>& A = dat[hipBlockIdx_x];
      gemmNN_block_outer_kernel<T,NT,alpha,beta>
        (A.n1, nrhs, A.n2, A.F12, A.F21, A.F11);
    }


    template<typename T, int NT> void
    bwd_block_batch(int nrhs, unsigned int count,
                    FrontData<T>* dat) {
      if (!count) return;
      using T_ = typename cuda_type<T>::value_type;
      auto dat_ = reinterpret_cast<FrontData<T_>*>(dat);
      if (nrhs == 1) {
        dim3 block(1, NT);
        hipLaunchKernelGGL
          (HIP_KERNEL_NAME(gemvN_block_outer_kernel_batched<T_,NT,-1,1>),
           count, block, 0, 0, dat_);
      } else {
        dim3 block(NT, NT);
        hipLaunchKernelGGL
          (HIP_KERNEL_NAME(gemmNN_block_outer_kernel_batched<T_,NT,-1,1>),
           count, block, 0, 0, nrhs, dat_);
      }
    }


    template<typename T, int NT> __global__ void
    solve_block_kernel_batched(int nrhs, FrontData<T>* dat) {
      FrontData<T>& A = dat[hipBlockIdx_x];
      solve_block_kernel<T,NT>(A.n1, nrhs, A.F11, A.F12, A.piv);
    }

    template<typename T, int NT, int alpha, int beta> __device__ void
    gemmNN_block_inner_kernel(int m, int n, int k,
                              T* Aglobal, T* Bglobal, T* Cglobal) {
      using cuda_primitive_t = typename primitive_type<T>::value_type;
      __shared__ cuda_primitive_t B_[NT*NT], A_[NT*NT];
      T *B = reinterpret_cast<T*>(B_), *A = reinterpret_cast<T*>(A_);
      int j = hipThreadIdx_x, i = hipThreadIdx_y;
      for (int cb=0; cb<n; cb+=NT) {
        int c = cb + j;
        // put NT columns of Bglobal in shared memory B
        if (i < k && c < n)
          B[j+i*NT] = Bglobal[i+c*k];
        __syncthreads();
        for (int rb=0; rb<m; rb+=NT) {
          int r = rb + i;
          // put NT rows of F21 in shared memory A
          if (r < m && j < k)
            A[j+i*NT] = Aglobal[r+j*m];
          __syncthreads(); // wait for A and B
          if (c < n && r < m) {
            T tmp(0.);
            // l < n <= NT, by using k<NT this can be unrolled
            for (int l=0; l<k; l++)
              tmp += A[l+i*NT] * B[j+l*NT];
            Cglobal[r+c*m] = T(alpha) * tmp + T(beta) * Cglobal[r+c*m];
          }
          __syncthreads(); // sync before reading new A/B
        }
      }
    }
    /**
     * Compute C = alpha*A*B + beta*C, with a single thread block,
     * with NT x NT threads. A is m x k, and k <= NT. B is m x n and C
     * is m x n.
     */
    template<typename T, int NT, int alpha, int beta> __global__ void
    gemmNN_block_inner_kernel_batched(int nrhs, FrontData<T>* dat) {
      FrontData<T>& A = dat[hipBlockIdx_x];
      gemmNN_block_inner_kernel<T,NT,alpha,beta>
        (A.n2, nrhs, A.n1, A.F21, A.F12, A.F22);
    }

    /**
     * Compute a matrix vector product C = alpha*A + beta*C with a
     * single 1 x NT thread block. A is m x k, with m <= NT. B is k x
     * 1, C is m x 1.
     */
    template<typename T, int NT, int alpha, int beta> __device__ void
    gemvN_block_inner_kernel(int m, int k,
                             T* Aglobal, T* Bglobal, T* Cglobal) {
      using cuda_primitive_t = typename primitive_type<T>::value_type;
      __shared__ cuda_primitive_t B_[NT];
      T *B = reinterpret_cast<T*>(B_);
      int i = hipThreadIdx_y;
      B[i] = Bglobal[i];
      __syncthreads();
      for (int r=i; r<m; r+=NT) {
        T tmp(0.);
        for (int j=0; j<k; j++) // j < k <= NT
          tmp += Aglobal[r+j*m] * B[j];
        Cglobal[r] = T(alpha) * tmp + T(beta) * Cglobal[r];
      }
    }
    template<typename T, int NT, int alpha, int beta> __global__ void
    gemvN_block_inner_kernel_batched(FrontData<T>* dat) {
      FrontData<T>& A = dat[hipBlockIdx_x];
      gemvN_block_inner_kernel<T,NT,alpha,beta>
        (A.n2, A.n1, A.F21, A.F12, A.F22);
    }

    /**
     * Single extend-add operation along the column dimension, for the
     * solve.  d1 is the size of F11, d2 is the size of F22.
     */
    template<typename T> __device__ void
    ea_rhs_kernel(int x, int y, int nrhs, int dsep, int dupd, int dCB,
                  T* b, T* bupd, T* CB, std::size_t* I) {
      if (x >= nrhs || y >= dCB) return;
      auto Iy = I[y];
      if (Iy < dsep) b[Iy+x*dsep] += CB[y+x*dCB];
      else bupd[Iy-dsep+x*dupd] += CB[y+x*dCB];
    }

    template<typename T> __global__ void
    extend_add_rhs_kernel(int nrhs, unsigned int by0, AssembleData<T>* dat) {
      int x = hipBlockIdx_x * hipBlockDim_x + hipThreadIdx_x,
        y = (hipBlockIdx_y + by0) * hipBlockDim_y + hipThreadIdx_y;
      auto& F = dat[hipBlockIdx_z];
      if (F.CB1)
        ea_rhs_kernel(x, y, nrhs, F.d1, F.d2, F.dCB1,
                      F.F11, F.F21, F.CB1, F.I1);
      if (F.CB2)
        ea_rhs_kernel(x, y, nrhs, F.d1, F.d2, F.dCB2,
                      F.F11, F.F21, F.CB2, F.I2);
    }


    template<typename T> void
    extend_add_rhs(int nrhs, unsigned int nf, AssembleData<T>* dat) {
      unsigned int nty = 64, nby = 0;
      for (int f=0; f<nf; f++) {
        int b = dat[f].dCB1 / nty + (dat[f].dCB1 % nty != 0);
        if (b > nby) nby = b;
        b = dat[f].dCB2 / nty + (dat[f].dCB2 % nty != 0);
        if (b > nby) nby = b;
      }
      int ntx = (nrhs == 1) ? 1 : 16;
      int nbx = nrhs / ntx + (nrhs % ntx != 0);
      dim3 block(ntx, nty);
      using T_ = typename cuda_type<T>::value_type;
      auto dat_ = reinterpret_cast<AssembleData<T_>*>(dat);
      for (unsigned int by=0; by<nby; by+=MAX_BLOCKS_Y) {
        int nbyy = std::min(nby-by, MAX_BLOCKS_Y);
        for (unsigned int f=0; f<nf; f+=MAX_BLOCKS_Z) {
          dim3 grid(nbx, nbyy, std::min(nf-f, MAX_BLOCKS_Z));
          hipLaunchKernelGGL(HIP_KERNEL_NAME(extend_add_rhs_kernel),
                             grid, block, 0, 0, nrhs, by, dat_+f);
        }
      }
    }

    template<typename T, int NT> void
    fwd_block_batch(int nrhs, unsigned int count,
                    FrontData<T>* dat) {
      if (!count) return;
      using T_ = typename cuda_type<T>::value_type;
      auto dat_ = reinterpret_cast<FrontData<T_>*>(dat);
      dim3 block(NT, NT);
      hipLaunchKernelGGL(HIP_KERNEL_NAME(solve_block_kernel_batched<T_,NT>),
                         dim3(count), block, 0, 0, nrhs, dat_);
      if (nrhs == 1) {
        dim3 block1(1, NT);
        hipLaunchKernelGGL(HIP_KERNEL_NAME
                           (gemvN_block_inner_kernel_batched<T_,NT,-1,1>),
                           dim3(count), block1, 0, 0, dat_);
      } else
        hipLaunchKernelGGL(HIP_KERNEL_NAME(gemmNN_block_inner_kernel_batched<T_,NT,-1,1>),
                           dim3(count), block, 0, 0, nrhs, dat_);
    }



    /**
     * Single extend-add operation along the column dimension, for the
     * solve.  d1 is the size of F11, d2 is the size of F22.
     */
    template<typename T> __device__ void
    extract_rhs_kernel(int x, int y, int nrhs, int dsep, int dupd, int dCB,
                       T* b, T* bupd, T* CB, std::size_t* I) {
      if (x >= nrhs || y >= dCB) return;
      auto Iy = I[y];
      if (Iy < dsep) CB[y+x*dCB] = b[Iy+x*dsep];
      else CB[y+x*dCB] = bupd[Iy-dsep+x*dupd];
    }

    template<typename T> __global__ void
    extract_rhs_kernel(int nrhs, unsigned int by0, AssembleData<T>* dat) {
      int x = hipBlockIdx_x * hipBlockDim_x + hipThreadIdx_x,
        y = (hipBlockIdx_y + by0) * hipBlockDim_y + hipThreadIdx_y;
      auto& F = dat[hipBlockIdx_z];
      if (F.CB1)
        extract_rhs_kernel(x, y, nrhs, F.d1, F.d2, F.dCB1,
                           F.F11, F.F21, F.CB1, F.I1);
      if (F.CB2)
        extract_rhs_kernel(x, y, nrhs, F.d1, F.d2, F.dCB2,
                           F.F11, F.F21, F.CB2, F.I2);
    }

    template<typename T> void
    extract_rhs(int nrhs, unsigned int nf, AssembleData<T>* dat) {
      unsigned int nty = 64, nby = 0;
      for (int f=0; f<nf; f++) {
        int b = dat[f].dCB1 / nty + (dat[f].dCB1 % nty != 0);
        if (b > nby) nby = b;
        b = dat[f].dCB2 / nty + (dat[f].dCB2 % nty != 0);
        if (b > nby) nby = b;
      }
      int ntx = (nrhs == 1) ? 1 : 16;
      int nbx = nrhs / ntx + (nrhs % ntx != 0);
      dim3 block(ntx, nty);
      using T_ = typename cuda_type<T>::value_type;
      auto dat_ = reinterpret_cast<AssembleData<T_>*>(dat);
      for (unsigned int by=0; by<nby; by+=MAX_BLOCKS_Y) {
        int nbyy = std::min(nby-by, MAX_BLOCKS_Y);
        for (unsigned int f=0; f<nf; f+=MAX_BLOCKS_Z) {
          dim3 grid(nbx, nbyy, std::min(nf-f, MAX_BLOCKS_Z));
          hipLaunchKernelGGL(HIP_KERNEL_NAME(extract_rhs_kernel),
                             grid, block, 0, 0, nrhs, by, dat_+f);
        }
      }
    }



    /**
     * Compute a matrix vector product C = alpha*A + beta*C with a
     * single 1 x NT thread block. A is m x k, with k <= NT. B is k x
     * 1, C is m x 1.
     */
    template<typename T, int NT, int alpha, int beta> __device__ void
    gemvN_block_outer_kernel(int m, int k,
                             T* Aglobal, T* Bglobal, T* Cglobal) {
      using cuda_primitive_t = typename primitive_type<T>::value_type;
      __shared__ cuda_primitive_t B_[NT], C_[NT];
      T *B = reinterpret_cast<T*>(B_), *C = reinterpret_cast<T*>(C_);
      int i = hipThreadIdx_y;
      C[i] = T(0.);
      for (int c=0; c<k; c+=NT) {
        B[i] = Bglobal[c+i];
        __syncthreads();
        if (i < m) {
          T tmp(0.);
          for (int j=0; j<min(NT, k-c); j++)
            tmp += Aglobal[i+(c+j)*m] * B[j];
          C[i] += tmp;
        }
      }
      if (i < m)
        Cglobal[i] = T(alpha) * C[i] + T(beta) * Cglobal[i];
    }
    template<typename T, int NT, int alpha, int beta> __global__ void
    gemvN_block_outer_kernel_batched(FrontData<T>* dat) {
      FrontData<T>& A = dat[hipBlockIdx_x];
      // F12 is F12, F21 holds yupd, F11 holds y
      gemvN_block_outer_kernel<T,NT,alpha,beta>
        (A.n1, A.n2, A.F12, A.F21, A.F11);
    }


    template<typename T, int NT, int alpha, int beta> __device__ void
    gemmNN_block_outer_kernel(int m, int n, int k,
                              T* Aglobal, T* Bglobal, T* Cglobal) {
      using cuda_primitive_t = typename primitive_type<T>::value_type;
      __shared__ cuda_primitive_t B_[NT*NT], A_[NT*NT], C_[NT*NT];
      T *A = reinterpret_cast<T*>(A_), *B = reinterpret_cast<T*>(B_),
        *C = reinterpret_cast<T*>(C_);
      int j = hipThreadIdx_x, i = hipThreadIdx_y;
      for (int nb=0; nb<n; nb+=NT) {
        int n_ = nb + j;
        C[i+j*NT] = T(0.);
        for (int kb=0; kb<k; kb+=NT) {
          int dk = min(NT, k-kb);
          if (j < dk && i < m)
            A[i+j*NT] = Aglobal[i+(kb+j)*m];
          if (i < dk && n_ < n)
            B[i+j*NT] = Bglobal[(kb+i)+n_*k];
          __syncthreads();
          if (i < m && n_ < n) {
            T tmp(0.);
            for (int l=0; l<dk; l++)
              tmp += A[i+l*NT] * B[l+j*NT];
            C[i+j*NT] += tmp;
          }
          __syncthreads();
        }
        if (i < m && n_ < n)
          Cglobal[i+n_*m] = T(alpha) * C[i+j*NT] + T(beta) * Cglobal[i+n_*m];
      }
    }
    /**
     * Compute C = alpha*A*B + beta*C, with a single thread block,
     * with NT x NT threads. A is m x k, and k <= NT. B is m x n and C
     * is m x n.
     */
    template<typename T, int NT, int alpha, int beta> __global__ void
    gemmNN_block_outer_kernel_batched(int nrhs, FrontData<T>* dat) {
      FrontData<T>& A = dat[hipBlockIdx_x];
      gemmNN_block_outer_kernel<T,NT,alpha,beta>
        (A.n1, nrhs, A.n2, A.F12, A.F21, A.F11);
    }


    template<typename T, int NT> void
    bwd_block_batch(int nrhs, unsigned int count,
                    FrontData<T>* dat) {
      if (!count) return;
      using T_ = typename cuda_type<T>::value_type;
      auto dat_ = reinterpret_cast<FrontData<T_>*>(dat);
      if (nrhs == 1) {
        dim3 block(1, NT);
        hipLaunchKernelGGL
          (HIP_KERNEL_NAME(gemvN_block_outer_kernel_batched<T_,NT,-1,1>),
           dim3(count), block, 0, 0, dat_);
      } else {
        dim3 block(NT, NT);
        hipLaunchKernelGGL
          (HIP_KERNEL_NAME(gemmNN_block_outer_kernel_batched<T_,NT,-1,1>),
           dim3(count), block, 0, 0, nrhs, dat_);
      }
    }


    // explicit template instantiations
    template void assemble(unsigned int, AssembleData<float>*, AssembleData<float>*);
    template void assemble(unsigned int, AssembleData<double>*, AssembleData<double>*);
    template void assemble(unsigned int, AssembleData<std::complex<float>>*, AssembleData<std::complex<float>>*);
    template void assemble(unsigned int, AssembleData<std::complex<double>>*, AssembleData<std::complex<double>>*);

    template void extend_add_rhs(int, unsigned int, AssembleData<float>*, AssembleData<float>*);
    template void extend_add_rhs(int, unsigned int, AssembleData<double>*, AssembleData<double>*);
    template void extend_add_rhs(int, unsigned int, AssembleData<std::complex<float>>*, AssembleData<std::complex<float>>*);
    template void extend_add_rhs(int, unsigned int, AssembleData<std::complex<double>>*, AssembleData<std::complex<double>>*);

    template void extract_rhs(int, unsigned int, AssembleData<float>*, AssembleData<float>*);
    template void extract_rhs(int, unsigned int, AssembleData<double>*, AssembleData<double>*);
    template void extract_rhs(int, unsigned int, AssembleData<std::complex<float>>*, AssembleData<std::complex<float>>*);
    template void extract_rhs(int, unsigned int, AssembleData<std::complex<double>>*, AssembleData<std::complex<double>>*);

    template void extend_add_rhs(int, unsigned int, AssembleData<float>*);
    template void extend_add_rhs(int, unsigned int, AssembleData<double>*);
    template void extend_add_rhs(int, unsigned int, AssembleData<std::complex<float>>*);
    template void extend_add_rhs(int, unsigned int, AssembleData<std::complex<double>>*);

    template void extract_rhs(int, unsigned int, AssembleData<float>*);
    template void extract_rhs(int, unsigned int, AssembleData<double>*);
    template void extract_rhs(int, unsigned int, AssembleData<std::complex<float>>*);
    template void extract_rhs(int, unsigned int, AssembleData<std::complex<double>>*);

    template void factor_block_batch<float,8>(unsigned int, FrontData<float>*);
    template void factor_block_batch<double,8>(unsigned int, FrontData<double>*);
    template void factor_block_batch<std::complex<float>,8>(unsigned int, FrontData<std::complex<float>>*);
    template void factor_block_batch<std::complex<double>,8>(unsigned int, FrontData<std::complex<double>>*);

    template void factor_block_batch<float,16>(unsigned int, FrontData<float>*);
    template void factor_block_batch<double,16>(unsigned int, FrontData<double>*);
    template void factor_block_batch<std::complex<float>,16>(unsigned int, FrontData<std::complex<float>>*);
    template void factor_block_batch<std::complex<double>,16>(unsigned int, FrontData<std::complex<double>>*);

    template void factor_block_batch<float,32>(unsigned int, FrontData<float>*);
    template void factor_block_batch<double,32>(unsigned int, FrontData<double>*);
    template void factor_block_batch<std::complex<float>,32>(unsigned int, FrontData<std::complex<float>>*);
    template void factor_block_batch<std::complex<double>,32>(unsigned int, FrontData<std::complex<double>>*);


    template void fwd_block_batch<float,8>(int, unsigned int, FrontData<float>*);
    template void fwd_block_batch<double,8>(int, unsigned int, FrontData<double>*);
    template void fwd_block_batch<std::complex<float>,8>(int, unsigned int, FrontData<std::complex<float>>*);
    template void fwd_block_batch<std::complex<double>,8>(int, unsigned int, FrontData<std::complex<double>>*);

    template void fwd_block_batch<float,16>(int, unsigned int, FrontData<float>*);
    template void fwd_block_batch<double,16>(int, unsigned int, FrontData<double>*);
    template void fwd_block_batch<std::complex<float>,16>(int, unsigned int, FrontData<std::complex<float>>*);
    template void fwd_block_batch<std::complex<double>,16>(int, unsigned int, FrontData<std::complex<double>>*);

    template void fwd_block_batch<float,32>(int, unsigned int, FrontData<float>*);
    template void fwd_block_batch<double,32>(int, unsigned int, FrontData<double>*);
    template void fwd_block_batch<std::complex<float>,32>(int, unsigned int, FrontData<std::complex<float>>*);
    template void fwd_block_batch<std::complex<double>,32>(int, unsigned int, FrontData<std::complex<double>>*);


    template void bwd_block_batch<float,8>(int, unsigned int, FrontData<float>*);
    template void bwd_block_batch<double,8>(int, unsigned int, FrontData<double>*);
    template void bwd_block_batch<std::complex<float>,8>(int, unsigned int, FrontData<std::complex<float>>*);
    template void bwd_block_batch<std::complex<double>,8>(int, unsigned int, FrontData<std::complex<double>>*);

    template void bwd_block_batch<float,16>(int, unsigned int, FrontData<float>*);
    template void bwd_block_batch<double,16>(int, unsigned int, FrontData<double>*);
    template void bwd_block_batch<std::complex<float>,16>(int, unsigned int, FrontData<std::complex<float>>*);
    template void bwd_block_batch<std::complex<double>,16>(int, unsigned int, FrontData<std::complex<double>>*);

    template void bwd_block_batch<float,32>(int, unsigned int, FrontData<float>*);
    template void bwd_block_batch<double,32>(int, unsigned int, FrontData<double>*);
    template void bwd_block_batch<std::complex<float>,32>(int, unsigned int, FrontData<std::complex<float>>*);
    template void bwd_block_batch<std::complex<double>,32>(int, unsigned int, FrontData<std::complex<double>>*);

  } // end namespace gpu
} // end namespace strumpack<|MERGE_RESOLUTION|>--- conflicted
+++ resolved
@@ -159,12 +159,8 @@
 
 
     template<typename T> void
-<<<<<<< HEAD
     assemble(unsigned int nf, AssembleData<T>* dat,
              AssembleData<T>* ddat) {
-=======
-    assemble(unsigned int nf, AssembleData<T>* dat) {
->>>>>>> 6e4abda4
       { // front assembly from sparse matrix
         unsigned int nt1 = 128, nt2 = 32, nb1 = 0, nb2 = 0;
         for (int f=0; f<nf; f++) {
