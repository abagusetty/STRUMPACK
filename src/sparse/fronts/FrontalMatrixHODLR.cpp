--- conflicted
+++ resolved
@@ -383,10 +383,6 @@
                 << " nnz(F22)= " << F22nnzH << " , rank(F22)= " << F22rank << " , "
                 << (float(F11nnzH + F11nnzFactors + F12nnzH + F21nnzH + F22nnzH)
                     / (float(dim_blk())*dim_blk()) * 100.)
-<<<<<<< HEAD
-                << " %compression, time= " << time << " sec" 
-                << ", peak memory= " << double(strumpack::params::peak_memory) / 1.0e6 << " MB" << std::endl;
-=======
                 << " %compression, time= " << time
                 << " sec" << std::endl;
 #if defined(STRUMPACK_COUNT_FLOPS)
@@ -396,7 +392,6 @@
                 << double(strumpack::params::peak_memory) / 1.0e6
                 << " MB" << std::endl;
 #endif
->>>>>>> f12adcc6
     }
     if (lchild_) lchild_->release_work_memory();
     if (rchild_) rchild_->release_work_memory();
