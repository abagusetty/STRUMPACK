/*
 * STRUMPACK -- STRUctured Matrices PACKage, Copyright (c) 2014, The
 * Regents of the University of California, through Lawrence Berkeley
 * National Laboratory (subject to receipt of any required approvals
 * from the U.S. Dept. of Energy).  All rights reserved.
 *
 * If you have questions about your rights to use or distribute this
 * software, please contact Berkeley Lab's Technology Transfer
 * Department at TTD@lbl.gov.
 *
 * NOTICE. This software is owned by the U.S. Department of Energy. As
 * such, the U.S. Government has been granted for itself and others
 * acting on its behalf a paid-up, nonexclusive, irrevocable,
 * worldwide license in the Software to reproduce, prepare derivative
 * works, and perform publicly and display publicly.  Beginning five
 * (5) years after the date permission to assert copyright is obtained
 * from the U.S. Department of Energy, and subject to any subsequent
 * five (5) year renewals, the U.S. Government is granted for itself
 * and others acting on its behalf a paid-up, nonexclusive,
 * irrevocable, worldwide license in the Software to reproduce,
 * prepare derivative works, distribute copies to the public, perform
 * publicly and display publicly, and to permit others to do so.
 *
 * Developers: Pieter Ghysels, Francois-Henry Rouet, Xiaoye S. Li.
 *             (Lawrence Berkeley National Lab, Computational Research
 *             Division).
 *
 */

#include <iostream>
#include <fstream>

#include "FrontalMatrixBLR.hpp"
#include "sparse/CSRGraph.hpp"
#include "misc/TaskTimer.hpp"
#include "dense/BLASLAPACKWrapper.hpp"
#if defined(STRUMPACK_USE_MPI)
#include "ExtendAdd.hpp"
#include "BLR/BLRExtendAdd.hpp"
#endif

namespace strumpack {

  template<typename scalar_t,typename integer_t>
  FrontalMatrixBLR<scalar_t,integer_t>::FrontalMatrixBLR
  (integer_t sep, integer_t sep_begin, integer_t sep_end,
   std::vector<integer_t>& upd)
    : F_t(nullptr, nullptr, sep, sep_begin, sep_end, upd) {}

  template<typename scalar_t,typename integer_t> void
  FrontalMatrixBLR<scalar_t,integer_t>::release_work_memory() {
    F22_.clear();
    F22blr_.clear();
    admissibility_.clear();
    sep_tiles_.clear();
    upd_tiles_.clear();
  }

  template<typename scalar_t,typename integer_t> void
  FrontalMatrixBLR<scalar_t,integer_t>::build_front(const SpMat_t& A){
    const auto dsep = dim_sep();
    const auto dupd = dim_upd();
    if (dsep) {
      F11blr_ = BLRM_t(dsep, sep_tiles_, dsep, sep_tiles_);
      F11blr_.fill(0.);
      if (dupd) {
        F12blr_ = BLRM_t(dsep, sep_tiles_, dupd, upd_tiles_);
        F21blr_ = BLRM_t(dupd, upd_tiles_, dsep, sep_tiles_);
        F12blr_.fill(0.);
        F21blr_.fill(0.);
      }
    }
    if (dupd) {
      F22blr_ = BLRM_t(dupd, upd_tiles_, dupd,  upd_tiles_);
      F22blr_.fill(0.);
    }
    using Trip_t = Triplet<scalar_t>;
    std::vector<Trip_t> e11, e12, e21;
    A.push_front_elements(sep_begin_, sep_end_, this->upd(), e11, e12, e21);
    for (auto& e : e11) F11blr_(e.r, e.c) = e.v;
    for (auto& e : e12) F12blr_(e.r, e.c) = e.v;
    for (auto& e : e21) F21blr_(e.r, e.c) = e.v;
  }

  template<typename scalar_t,typename integer_t> void
  FrontalMatrixBLR<scalar_t,integer_t>::build_front_cols
  (const SpMat_t& A, std::size_t i, bool part, std::size_t CP,
   const std::vector<Triplet<scalar_t>>& e11,
   const std::vector<Triplet<scalar_t>>& e12,
   const std::vector<Triplet<scalar_t>>& e21,
   int task_depth, const Opts_t& opts){
    const auto dsep = dim_sep();
    const auto dupd = dim_upd();
    if (part) {
      if (dsep)
        for (auto& e : e11)
          if (F11blr_.cg2t(e.c) >= i && F11blr_.cg2t(e.c) < i+CP)
            F11blr_(e.r, e.c) = e.v;
      if (dupd)
        for (auto& e : e21)
          if (F21blr_.cg2t(e.c) >= i && F21blr_.cg2t(e.c) < i+CP)
            F21blr_(e.r, e.c) = e.v;
    } else {
      if (dupd)
        for (auto& e : e12)
          if (F12blr_.cg2t(e.c) >= i && F12blr_.cg2t(e.c) < i+CP)
            F12blr_(e.r, e.c) = e.v;
    }
    if (part) {
      if (lchild_)
        lchild_->extend_add_to_blr_col
          (F11blr_, F12blr_, F21blr_, F22blr_, this, F11blr_.tilecoff(i),
           F11blr_.tilecoff(std::min(i + CP, F11blr_.colblocks())),
           task_depth, opts);
      if (rchild_)
        rchild_->extend_add_to_blr_col
          (F11blr_, F12blr_, F21blr_, F22blr_, this, F11blr_.tilecoff(i),
           F11blr_.tilecoff(std::min(i + CP, F11blr_.colblocks())),
           task_depth, opts);
    } else {
      if (lchild_)
        lchild_->extend_add_to_blr_col
          (F11blr_, F12blr_, F21blr_, F22blr_, this,
           F22blr_.tilecoff(i) + dim_sep(),
           F22blr_.tilecoff(std::min(i + CP, F22blr_.colblocks())) + dim_sep(),
           task_depth, opts);
      if (rchild_)
        rchild_->extend_add_to_blr_col
          (F11blr_, F12blr_, F21blr_, F22blr_, this,
           F22blr_.tilecoff(i) + dim_sep(),
           F22blr_.tilecoff(std::min(i + CP,F22blr_.colblocks())) + dim_sep(),
           task_depth, opts);
    }
  }

  template<typename scalar_t,typename integer_t> void
  FrontalMatrixBLR<scalar_t,integer_t>::extend_add_to_dense
  (DenseM_t& paF11, DenseM_t& paF12, DenseM_t& paF21, DenseM_t& paF22,
   const F_t* p, int task_depth) {
    const std::size_t pdsep = paF11.rows();
    const std::size_t dupd = dim_upd();
    std::size_t upd2sep;
    auto I = this->upd_to_parent(p, upd2sep);
    // if ACA was used, a compressed version of the CB was constructed
    // in F22blr_, so we need to expand it first into F22_
    if (F22blr_.rows() == dupd)
      F22_ = F22blr_.dense();
#if defined(STRUMPACK_USE_OPENMP_TASKLOOP)
#pragma omp taskloop default(shared) grainsize(64)      \
  if(task_depth < params::task_recursion_cutoff_level)
#endif
    for (std::size_t c=0; c<dupd; c++) {
      auto pc = I[c];
      if (pc < pdsep) {
        for (std::size_t r=0; r<upd2sep; r++)
          paF11(I[r],pc) += F22_(r,c);
        for (std::size_t r=upd2sep; r<dupd; r++)
          paF21(I[r]-pdsep,pc) += F22_(r,c);
      } else {
        for (std::size_t r=0; r<upd2sep; r++)
          paF12(I[r],pc-pdsep) += F22_(r, c);
        for (std::size_t r=upd2sep; r<dupd; r++)
          paF22(I[r]-pdsep,pc-pdsep) += F22_(r,c);
      }
    }
    STRUMPACK_FLOPS((is_complex<scalar_t>()?2:1) * dupd * dupd);
    STRUMPACK_FULL_RANK_FLOPS((is_complex<scalar_t>()?2:1) * dupd * dupd);
    release_work_memory();
  }

  template<typename scalar_t,typename integer_t> void
  FrontalMatrixBLR<scalar_t,integer_t>::extend_add_to_blr
  (BLRM_t& paF11, BLRM_t& paF12, BLRM_t& paF21, BLRM_t& paF22,
   const F_t* p, int task_depth, const Opts_t& opts) {
    // extend_add from seq. BLR to seq. BLR
    const std::size_t pdsep = paF11.rows();
    const std::size_t dupd = dim_upd();
    std::size_t upd2sep;
    auto I = this->upd_to_parent(p, upd2sep);
    if (opts.BLR_options().BLR_factor_algorithm() ==
        BLR::BLRFactorAlgorithm::COLWISE)
      F22blr_.decompress(); // change to colwise
#if defined(STRUMPACK_USE_OPENMP_TASKLOOP)
#pragma omp taskloop default(shared) grainsize(64)      \
  if(task_depth < params::task_recursion_cutoff_level)
#endif
    for (std::size_t c=0; c<dupd; c++) {
      auto pc = I[c];
      if (pc < pdsep) {
        for (std::size_t r=0; r<upd2sep; r++)
          paF11(I[r],pc) += F22blr_(r,c);
        for (std::size_t r=upd2sep; r<dupd; r++)
          paF21(I[r]-pdsep,pc) += F22blr_(r,c);
      } else {
        for (std::size_t r=0; r<upd2sep; r++)
          paF12(I[r],pc-pdsep) += F22blr_(r, c);
        for (std::size_t r=upd2sep; r<dupd; r++)
          paF22(I[r]-pdsep,pc-pdsep) += F22blr_(r,c);
      }
    }
    STRUMPACK_FLOPS((is_complex<scalar_t>()?2:1) * dupd * dupd);
    STRUMPACK_FULL_RANK_FLOPS((is_complex<scalar_t>()?2:1) * dupd * dupd);
    release_work_memory();
   }

  template<typename scalar_t,typename integer_t> void
  FrontalMatrixBLR<scalar_t,integer_t>::extend_add_to_blr_col
  (BLRM_t& paF11, BLRM_t& paF12, BLRM_t& paF21, BLRM_t& paF22,
   const F_t* p, integer_t begin_col, integer_t end_col,
   int task_depth, const Opts_t& opts) {
    // extend_add from seq. BLR to seq. BLR
    const std::size_t pdsep = paF11.rows();
    const std::size_t dupd = dim_upd();
    std::size_t upd2sep;
    auto I = this->upd_to_parent(p, upd2sep);
    int c_min = 0, c_max = 0;
    for (std::size_t c=0; c<dupd; c++) {
      auto pc = I[c];
      if (c == dupd-1) c_max = dupd;
      if (pc < std::size_t(begin_col)) {
        c_min = c+1;
        continue;
      }
      if (pc >= std::size_t(end_col)) {
        c_max = c;
        break;
      }
    }
    if (opts.BLR_options().BLR_factor_algorithm() ==
        BLR::BLRFactorAlgorithm::COLWISE)
      F22blr_.decompress_local_columns(c_min, c_max);
#if defined(STRUMPACK_USE_OPENMP_TASKLOOP)
#pragma omp taskloop default(shared) grainsize(64)      \
  if(task_depth < params::task_recursion_cutoff_level)
#endif
    for (std::size_t c=0; c<dupd; c++) { // TODO use c_min and c_max
      auto pc = I[c];
      if (pc < std::size_t(begin_col) || pc >= std::size_t(end_col))
        continue;
      if (pc < pdsep) {
        for (std::size_t r=0; r<upd2sep; r++)
          paF11(I[r],pc) += F22blr_(r,c);
        for (std::size_t r=upd2sep; r<dupd; r++)
          paF21(I[r]-pdsep,pc) += F22blr_(r,c);
      } else {
        for (std::size_t r=0; r<upd2sep; r++)
          paF12(I[r],pc-pdsep) += F22blr_(r, c);
        for (std::size_t r=upd2sep; r<dupd; r++)
          paF22(I[r]-pdsep,pc-pdsep) += F22blr_(r,c);
      }
    }
    STRUMPACK_FLOPS((is_complex<scalar_t>()?2:1) * dupd * dupd);
    STRUMPACK_FULL_RANK_FLOPS((is_complex<scalar_t>()?2:1) * dupd * dupd);
    F22blr_.remove_tiles_before_local_column(c_min, c_max);
  }

  template<typename scalar_t,typename integer_t> void
  FrontalMatrixBLR<scalar_t,integer_t>::sample_CB
  (const Opts_t& opts, const DenseM_t& R, DenseM_t& Sr,
   DenseM_t& Sc, F_t* pa, int task_depth) {
    auto I = this->upd_to_parent(pa);
    auto cR = R.extract_rows(I);
    DenseM_t cS(dim_upd(), R.cols());
    gemm(Trans::N, Trans::N, scalar_t(1.), F22_, cR,
         scalar_t(0.), cS, task_depth);
    Sr.scatter_rows_add(I, cS, task_depth);
    gemm(Trans::C, Trans::N, scalar_t(1.), F22_, cR,
         scalar_t(0.), cS, task_depth);
    Sc.scatter_rows_add(I, cS, task_depth);
    STRUMPACK_CB_SAMPLE_FLOPS
      (gemm_flops(Trans::N, Trans::N, scalar_t(1.), F22_, cR, scalar_t(0.)) +
       gemm_flops(Trans::C, Trans::N, scalar_t(1.), F22_, cR, scalar_t(0.)) +
       cS.rows()*cS.cols()*2); // for the skinny-extend add
  }


  template<typename scalar_t,typename integer_t> ReturnCode
  FrontalMatrixBLR<scalar_t,integer_t>::multifrontal_factorization
  (const SpMat_t& A, const Opts_t& opts, int etree_level, int task_depth) {
    ReturnCode e;
    if (task_depth == 0) {
      // use tasking for children and for extend-add parallelism
#pragma omp parallel default(shared)
#pragma omp single nowait
<<<<<<< HEAD
      factor_node(A, opts, etree_level, task_depth+1);
    } else factor_node(A, opts, etree_level, task_depth);
=======
      e = factor_node(A, opts, etree_level, task_depth);
    } else e = factor_node(A, opts, etree_level, task_depth);
    return e;
>>>>>>> e805a95c
  }

  template<typename scalar_t,typename integer_t> ReturnCode
  FrontalMatrixBLR<scalar_t,integer_t>::factor_node
  (const SpMat_t& A, const Opts_t& opts, int etree_level, int task_depth) {
<<<<<<< HEAD
    if (lchild_)
      lchild_->multifrontal_factorization
        (A, opts, etree_level+1, task_depth);
    if (rchild_)
      rchild_->multifrontal_factorization
        (A, opts, etree_level+1, task_depth);
=======
    ReturnCode el = ReturnCode::SUCCESS, er = ReturnCode::SUCCESS;
    if (task_depth < params::task_recursion_cutoff_level) {
      if (lchild_)
#pragma omp task default(shared)                                        \
  final(task_depth >= params::task_recursion_cutoff_level-1) mergeable
        el = lchild_->multifrontal_factorization
          (A, opts, etree_level+1, task_depth+1);
      if (rchild_)
#pragma omp task default(shared)                                        \
  final(task_depth >= params::task_recursion_cutoff_level-1) mergeable
        er = rchild_->multifrontal_factorization
          (A, opts, etree_level+1, task_depth+1);
#pragma omp taskwait
    } else {
      if (lchild_)
        el = lchild_->multifrontal_factorization
          (A, opts, etree_level+1, task_depth);
      if (rchild_)
        er = rchild_->multifrontal_factorization
          (A, opts, etree_level+1, task_depth);
    }
    ReturnCode err_code = ReturnCode::SUCCESS;
    if (el != ReturnCode::SUCCESS) err_code = el;
    if (er != ReturnCode::SUCCESS) err_code = er;
>>>>>>> e805a95c
    TaskTimer t("");
#if defined(STRUMPACK_COUNT_FLOPS)
    long long int f0 = 0, ftot = 0;
#endif
    if (opts.print_compressed_front_stats()) {
#if defined(STRUMPACK_COUNT_FLOPS)
      f0 = params::flops;
#endif
      t.start();
    }
    const auto dsep = dim_sep();
    const auto dupd = dim_upd();
    if (opts.BLR_options().low_rank_algorithm() ==
        BLR::LowRankAlgorithm::RRQR) {
      if (opts.BLR_options().BLR_factor_algorithm() ==
          BLR::BLRFactorAlgorithm::COLWISE) {
        // factor column-block-wise for memory reduction
        if (dsep) {
          F11blr_ = BLRM_t(dsep, sep_tiles_, dsep, sep_tiles_);
          F12blr_ = BLRM_t(dsep, sep_tiles_, dupd, upd_tiles_);
          F21blr_ = BLRM_t(dupd, upd_tiles_, dsep, sep_tiles_);
          F22blr_ = BLRM_t(dupd, upd_tiles_, dupd, upd_tiles_);
          using Trip_t = Triplet<scalar_t>;
          std::vector<Trip_t> e11, e12, e21;
          A.push_front_elements
            (sep_begin_, sep_end_, this->upd(), e11, e12, e21);
          BLRM_t::construct_and_partial_factor_col
            (F11blr_, F12blr_, F21blr_, F22blr_, piv_, sep_tiles_,
             upd_tiles_, admissibility_, opts.BLR_options(),
             [&](int i, bool part, std::size_t CP) {
               build_front_cols
                 (A, i, part, CP, e11, e12, e21, task_depth, opts);
             });
        }
      } else {
        DenseM_t F11(dsep, dsep), F12(dsep, dupd), F21(dupd, dsep);
        F11.zero(); F12.zero(); F21.zero();
        A.extract_front
          (F11, F12, F21, sep_begin_, sep_end_, this->upd_, task_depth);
        if (dupd) {
          F22_ = DenseM_t(dupd, dupd);
          F22_.zero();
        }
        if (lchild_)
          lchild_->extend_add_to_dense(F11, F12, F21, F22_, this, task_depth);
        if (rchild_)
          rchild_->extend_add_to_dense(F11, F12, F21, F22_, this, task_depth);
        if (dsep)
          BLRM_t::construct_and_partial_factor
            (F11, F12, F21, F22_, F11blr_, piv_, F12blr_, F21blr_,
             sep_tiles_, upd_tiles_, admissibility_, opts.BLR_options());
      }
#if 0
      build_front(A);
      if (lchild_)
        lchild_->extend_add_to_blr
          (F11blr_, F12blr_, F21blr_, F22blr_, this, task_depth, opts);
      if (rchild_)
        rchild_->extend_add_to_blr
          (F11blr_, F12blr_, F21blr_, F22blr_, this, task_depth, opts);
      if (dsep)
        BLRM_t::construct_and_partial_factor
          (F11blr_, F12blr_, F21blr_, F22blr_, piv_, sep_tiles_,
           upd_tiles_, admissibility_, opts.BLR_options());
#endif
#if 0
      DenseM_t F11(dsep, dsep), F12(dsep, dupd), F21(dupd, dsep);
      F11.zero(); F12.zero(); F21.zero();
      A.extract_front
        (F11, F12, F21, sep_begin_, sep_end_, this->upd_, task_depth);
      if (dupd) {
        F22_ = DenseM_t(dupd, dupd);
        F22_.zero();
      }
      if (lchild_)
        lchild_->extend_add_to_dense(F11, F12, F21, F22_, this, task_depth);
      if (rchild_)
        rchild_->extend_add_to_dense(F11, F12, F21, F22_, this, task_depth);
      if (dsep) {
        F11blr_ = BLRM_t
          (F11, sep_tiles_, admissibility_, piv_, opts.BLR_options());
        F11.clear();
        if (dupd) {
          F12.laswp(piv_, true);
          trsm(Side::L, UpLo::L, Trans::N, Diag::U,
               scalar_t(1.), F11blr_, F12, task_depth);
          F12blr_ = BLRM_t(F12, sep_tiles_, upd_tiles_, opts.BLR_options());
          F12.clear();
          trsm(Side::R, UpLo::U, Trans::N, Diag::N,
               scalar_t(1.), F11blr_, F21, task_depth);
          F21blr_ = BLRM_t(F21, upd_tiles_, sep_tiles_, opts.BLR_options());
          F21.clear();
          gemm(Trans::N, Trans::N, scalar_t(-1.), F21blr_, F12blr_,
               scalar_t(1.), F22_, task_depth);
        }
      }
#endif
    } else { // ACA or BACA
      auto F11elem = [&](const std::vector<std::size_t>& lI,
                         const std::vector<std::size_t>& lJ, DenseM_t& B) {
        auto gI = lI; auto gJ = lJ;
        for (auto& i : gI) i += sep_begin_;
        for (auto& j : gJ) j += sep_begin_;
        A.extract_separator(sep_end_, gI, gJ, B, task_depth);
        if (lchild_) lchild_->extract_CB_sub_matrix(gI, gJ, B, task_depth);
        if (rchild_) rchild_->extract_CB_sub_matrix(gI, gJ, B, task_depth);
      };
      auto F12elem = [&](const std::vector<std::size_t>& lI,
                         const std::vector<std::size_t>& lJ, DenseM_t& B) {
        auto gI = lI; auto gJ = lJ;
        for (auto& i : gI) i += sep_begin_;
        for (auto& j : gJ) j = this->upd_[j];
        A.extract_separator(sep_end_, gI, gJ, B, task_depth);
        if (lchild_) lchild_->extract_CB_sub_matrix(gI, gJ, B, task_depth);
        if (rchild_) rchild_->extract_CB_sub_matrix(gI, gJ, B, task_depth);
      };
      auto F21elem = [&](const std::vector<std::size_t>& lI,
                         const std::vector<std::size_t>& lJ, DenseM_t& B) {
        auto gI = lI; auto gJ = lJ;
        for (auto& i : gI) i = this->upd_[i];
        for (auto& j : gJ) j += sep_begin_;
        A.extract_separator(sep_end_, gI, gJ, B, task_depth);
        if (lchild_) lchild_->extract_CB_sub_matrix(gI, gJ, B, task_depth);
        if (rchild_) rchild_->extract_CB_sub_matrix(gI, gJ, B, task_depth);
      };
      auto F22elem = [&](const std::vector<std::size_t>& lI,
                         const std::vector<std::size_t>& lJ, DenseM_t& B) {
        B.zero();
        auto gI = lI; auto gJ = lJ;
        for (auto& i : gI) i = this->upd_[i];
        for (auto& j : gJ) j = this->upd_[j];
        if (lchild_) lchild_->extract_CB_sub_matrix(gI, gJ, B, task_depth);
        if (rchild_) rchild_->extract_CB_sub_matrix(gI, gJ, B, task_depth);
      };
      BLRM_t::construct_and_partial_factor
        (dsep, dupd, F11elem, F12elem, F21elem, F22elem,
         F11blr_, piv_, F12blr_, F21blr_, F22blr_,
         sep_tiles_, upd_tiles_, admissibility_, opts.BLR_options());
    }
    if (lchild_) lchild_->release_work_memory();
    if (rchild_) rchild_->release_work_memory();
    if (opts.print_compressed_front_stats()) {
      auto time = t.elapsed();
      auto nnz = F11blr_.nonzeros();
      auto rank11 = F11blr_.rank();
      std::cout << "#   - BLR front: Nsep= " << dim_sep()
                << " , Nupd= " << dim_upd()
                << " level= " << etree_level
                << "\n#       " << " nnz(F11)= " << nnz
                << " rank(F11)= " << rank11;
      if (dim_upd()) {
        auto nnz12 = F12blr_.nonzeros();
        auto nnz21 = F21blr_.nonzeros();
        auto nnz22blr = F22blr_.nonzeros();
        auto nnz22dense = F22_.nonzeros();
        nnz += nnz12 + nnz21 + nnz22blr + nnz22dense;
        std::cout << "        nnz(F12)= " << nnz12
                  << " rank(F12)= " << F12blr_.rank()
                  << "\n#       " << " nnz(F21)= " << nnz21
                  << " rank(F21)= " << F21blr_.rank()
                  << "        nnz(F22)= " << nnz22blr << " / " << nnz22dense
                  << " rank(F22)= " << F22blr_.rank();
      }
      std::cout << "\n#        " << (float(nnz)) /
        (float(this->dim_blk())*this->dim_blk()) * 100.
                << " %compression, time= " << time
                << " sec,   factor mem= " << nnz *sizeof(scalar_t) / 1.e6 << " MB";
#if defined(STRUMPACK_COUNT_FLOPS)
      ftot = params::flops - f0;
      std::cout << ", flops= " << double(ftot) << std::endl
                << "#        total memory: "
                << double(strumpack::params::memory) / 1.0e6 << " MB"
                << ",   peak memory: "
                << double(strumpack::params::peak_memory) / 1.0e6
                << " MB";
#endif
      std::cout << std::endl;
    }
    // if (etree_level == 0)
    //   BLR::draw(F11blr_, "F11root_"
    //             + std::to_string(opts.BLR_options().leaf_size()) + "_"
    //             + BLR::get_name(opts.BLR_options().admissibility()));
    return err_code;
  }

  template<typename scalar_t,typename integer_t> void
  FrontalMatrixBLR<scalar_t,integer_t>::forward_multifrontal_solve
  (DenseM_t& b, DenseM_t* work, int etree_level, int task_depth) const {
    DenseMW_t bupd(dim_upd(), b.cols(), work[0], 0, 0);
    bupd.zero();
    if (task_depth == 0) {
      // tasking when calling the children
#pragma omp parallel if(!omp_in_parallel())
#pragma omp single nowait
      this->fwd_solve_phase1(b, bupd, work, etree_level, task_depth);
      // no tasking for the root node computations, use system blas threading!
      fwd_solve_phase2
        (b, bupd, etree_level, params::task_recursion_cutoff_level);
    } else {
      this->fwd_solve_phase1(b, bupd, work, etree_level, task_depth);
      fwd_solve_phase2(b, bupd, etree_level, task_depth);
    }
  }

  template<typename scalar_t,typename integer_t> void
  FrontalMatrixBLR<scalar_t,integer_t>::fwd_solve_phase2
  (DenseM_t& b, DenseM_t& bupd, int etree_level, int task_depth) const {
    if (dim_sep()) {
      DenseMW_t bloc(dim_sep(), b.cols(), b, this->sep_begin_, 0);
      bloc.laswp(piv_, true);
#if 1
      BLRM_t::trsmLNU_gemm(F11blr_, F21blr_, bloc, bupd, task_depth);
#else
      if (b.cols() == 1) {
        trsv(UpLo::L, Trans::N, Diag::U, F11blr_, bloc, task_depth);
        if (dim_upd())
          gemv(Trans::N, scalar_t(-1.), F21blr_, bloc,
               scalar_t(1.), bupd, task_depth);
      } else {
        trsm(Side::L, UpLo::L, Trans::N, Diag::U,
             scalar_t(1.), F11blr_, bloc, task_depth);
        if (dim_upd())
          gemm(Trans::N, Trans::N, scalar_t(-1.), F21blr_, bloc,
               scalar_t(1.), bupd, task_depth);
      }
#endif
    }
  }

  template<typename scalar_t,typename integer_t> void
  FrontalMatrixBLR<scalar_t,integer_t>::backward_multifrontal_solve
  (DenseM_t& y, DenseM_t* work, int etree_level, int task_depth) const {
    DenseMW_t yupd(dim_upd(), y.cols(), work[0], 0, 0);
    if (task_depth == 0) {
      // no tasking in blas routines, use system threaded blas instead
      bwd_solve_phase1
        (y, yupd, etree_level, params::task_recursion_cutoff_level);
#pragma omp parallel if(!omp_in_parallel())
#pragma omp single nowait
      // tasking when calling children
      this->bwd_solve_phase2(y, yupd, work, etree_level, task_depth);
    } else {
      bwd_solve_phase1(y, yupd, etree_level, task_depth);
      this->bwd_solve_phase2(y, yupd, work, etree_level, task_depth);
    }
  }

  template<typename scalar_t,typename integer_t> void
  FrontalMatrixBLR<scalar_t,integer_t>::bwd_solve_phase1
  (DenseM_t& y, DenseM_t& yupd, int etree_level, int task_depth) const {
    if (dim_sep()) {
      DenseMW_t yloc(dim_sep(), y.cols(), y, this->sep_begin_, 0);
#if 1
      BLRM_t::gemm_trsmUNN(F11blr_, F12blr_, yloc, yupd, task_depth);
#else
      if (y.cols() == 1) {
        if (dim_upd())
          gemv(Trans::N, scalar_t(-1.), F12blr_, yupd,
               scalar_t(1.), yloc, task_depth);
        trsv(UpLo::U, Trans::N, Diag::N, F11blr_, yloc, task_depth);
      } else {
        if (dim_upd())
          gemm(Trans::N, Trans::N, scalar_t(-1.), F12blr_, yupd,
               scalar_t(1.), yloc, task_depth);
        trsm(Side::L, UpLo::U, Trans::N, Diag::N,
             scalar_t(1.), F11blr_, yloc, task_depth);
      }
#endif
    }
  }

  template<typename scalar_t,typename integer_t> void
  FrontalMatrixBLR<scalar_t,integer_t>::extract_CB_sub_matrix
  (const std::vector<std::size_t>& I, const std::vector<std::size_t>& J,
   DenseM_t& B, int task_depth) const {
    std::vector<std::size_t> lJ, oJ;
    this->find_upd_indices(J, lJ, oJ);
    if (lJ.empty()) return;
    std::vector<std::size_t> lI, oI;
    this->find_upd_indices(I, lI, oI);
    if (lI.empty()) return;
    const std::size_t dupd = dim_upd();
    if (F22blr_.rows() == dupd) {
      // extract requires the indices to be sorted
      // auto T = F22blr_.extract(lI, lJ);
      // for (std::size_t j=0; j<lJ.size(); j++)
      //   for (std::size_t i=0; i<lI.size(); i++)
      //     B(oI[i], oJ[j]) += T(i, j);
      for (std::size_t j=0; j<lJ.size(); j++)
        for (std::size_t i=0; i<lI.size(); i++)
          B(oI[i], oJ[j]) += F22blr_(lI[i], lJ[j]);
    } else {
      for (std::size_t j=0; j<lJ.size(); j++)
        for (std::size_t i=0; i<lI.size(); i++)
          B(oI[i], oJ[j]) += F22_(lI[i], lJ[j]);
    }
    STRUMPACK_FLOPS((is_complex<scalar_t>() ? 2 : 1) * lJ.size() * lI.size());
  }

  template<typename scalar_t,typename integer_t> long long
  FrontalMatrixBLR<scalar_t,integer_t>::node_factor_nonzeros() const {
    return F11blr_.nonzeros() + F12blr_.nonzeros() + F21blr_.nonzeros();
  }

  template<typename scalar_t,typename integer_t> void
  FrontalMatrixBLR<scalar_t,integer_t>::partition
  (const Opts_t& opts, const SpMat_t& A,
   integer_t* sorder, bool is_root, int task_depth) {
    if (dim_sep()) {
      auto g = A.extract_graph
        (opts.separator_ordering_level(), sep_begin_, sep_end_);
      auto sep_tree = g.recursive_bisection
        (opts.BLR_options().leaf_size(), 0,
         sorder+sep_begin_, nullptr, 0, 0, dim_sep());
      sep_tiles_ = sep_tree.template leaf_sizes<std::size_t>();
      std::vector<integer_t> siorder(dim_sep());
      for (integer_t i=sep_begin_; i<sep_end_; i++)
        siorder[sorder[i]] = i - sep_begin_;
      if (opts.BLR_options().admissibility() == BLR::Admissibility::STRONG) {
        g.permute(sorder+sep_begin_, siorder.data());
        admissibility_ = g.admissibility(sep_tiles_);
      } else {
        auto nt = sep_tiles_.size();
        admissibility_ = DenseMatrix<bool>(nt, nt);
        admissibility_.fill(true);
        for (std::size_t t=0; t<nt; t++)
          admissibility_(t, t) = false;
      }
      for (integer_t i=sep_begin_; i<sep_end_; i++)
        sorder[i] += sep_begin_;
    }
    if (dim_upd()) {
      auto leaf = opts.BLR_options().leaf_size();
      auto nt = std::ceil(float(dim_upd()) / leaf);
      upd_tiles_.resize(nt, leaf);
      upd_tiles_.back() = dim_upd() - leaf*(nt-1);
    }
  }

  template<typename scalar_t,typename integer_t> void
  FrontalMatrixBLR<scalar_t,integer_t>::draw_node
  (std::ostream& of, bool is_root) const {
    F11blr_.draw(of, this->sep_begin(), this->sep_begin());
  }

#if defined(STRUMPACK_USE_MPI)
  template<typename scalar_t,typename integer_t> void
  FrontalMatrixBLR<scalar_t,integer_t>::extend_add_copy_to_buffers
  (std::vector<std::vector<scalar_t>>& sbuf, const FMPI_t* pa) const {
    if (F22blr_.rows() == std::size_t(dim_upd())) {
      auto F22 = F22blr_.dense();
      ExtendAdd<scalar_t,integer_t>::
        extend_add_seq_copy_to_buffers(F22, sbuf, pa, this);
    } else
      ExtendAdd<scalar_t,integer_t>::
        extend_add_seq_copy_to_buffers(F22_, sbuf, pa, this);
  }

  template<typename scalar_t,typename integer_t> void
  FrontalMatrixBLR<scalar_t,integer_t>::extadd_blr_copy_to_buffers
  (std::vector<std::vector<scalar_t>>& sbuf, const FBLRMPI_t* pa) const {
    if (F22blr_.rows() == std::size_t(dim_upd())) {
      auto F22 = F22blr_.dense();
      BLR::BLRExtendAdd<scalar_t,integer_t>::
        seq_copy_to_buffers(F22, sbuf, pa, this);
    } else
      BLR::BLRExtendAdd<scalar_t,integer_t>::
        seq_copy_to_buffers(F22_, sbuf, pa, this);
  }

  template<typename scalar_t,typename integer_t> void
  FrontalMatrixBLR<scalar_t,integer_t>::extadd_blr_copy_to_buffers_col
  (std::vector<std::vector<scalar_t>>& sbuf, const FBLRMPI_t* pa,
   integer_t begin_col, integer_t end_col, const Opts_t& opts) const {
    if (opts.BLR_options().BLR_factor_algorithm() ==
             BLR::BLRFactorAlgorithm::COLWISE)
      BLR::BLRExtendAdd<scalar_t,integer_t>::
        blrseq_copy_to_buffers_col
        (F22blr_, sbuf, pa, this, begin_col, end_col, opts.BLR_options());
    else
      BLR::BLRExtendAdd<scalar_t,integer_t>::
        seq_copy_to_buffers_col(F22_, sbuf, pa, this, begin_col, end_col);
  }
#endif

  // explicit template instantiations
  template class FrontalMatrixBLR<float,int>;
  template class FrontalMatrixBLR<double,int>;
  template class FrontalMatrixBLR<std::complex<float>,int>;
  template class FrontalMatrixBLR<std::complex<double>,int>;

  template class FrontalMatrixBLR<float,long int>;
  template class FrontalMatrixBLR<double,long int>;
  template class FrontalMatrixBLR<std::complex<float>,long int>;
  template class FrontalMatrixBLR<std::complex<double>,long int>;

  template class FrontalMatrixBLR<float,long long int>;
  template class FrontalMatrixBLR<double,long long int>;
  template class FrontalMatrixBLR<std::complex<float>,long long int>;
  template class FrontalMatrixBLR<std::complex<double>,long long int>;

} // end namespace strumpack<|MERGE_RESOLUTION|>--- conflicted
+++ resolved
@@ -282,27 +282,14 @@
       // use tasking for children and for extend-add parallelism
 #pragma omp parallel default(shared)
 #pragma omp single nowait
-<<<<<<< HEAD
-      factor_node(A, opts, etree_level, task_depth+1);
-    } else factor_node(A, opts, etree_level, task_depth);
-=======
       e = factor_node(A, opts, etree_level, task_depth);
     } else e = factor_node(A, opts, etree_level, task_depth);
     return e;
->>>>>>> e805a95c
   }
 
   template<typename scalar_t,typename integer_t> ReturnCode
   FrontalMatrixBLR<scalar_t,integer_t>::factor_node
   (const SpMat_t& A, const Opts_t& opts, int etree_level, int task_depth) {
-<<<<<<< HEAD
-    if (lchild_)
-      lchild_->multifrontal_factorization
-        (A, opts, etree_level+1, task_depth);
-    if (rchild_)
-      rchild_->multifrontal_factorization
-        (A, opts, etree_level+1, task_depth);
-=======
     ReturnCode el = ReturnCode::SUCCESS, er = ReturnCode::SUCCESS;
     if (task_depth < params::task_recursion_cutoff_level) {
       if (lchild_)
@@ -327,7 +314,6 @@
     ReturnCode err_code = ReturnCode::SUCCESS;
     if (el != ReturnCode::SUCCESS) err_code = el;
     if (er != ReturnCode::SUCCESS) err_code = er;
->>>>>>> e805a95c
     TaskTimer t("");
 #if defined(STRUMPACK_COUNT_FLOPS)
     long long int f0 = 0, ftot = 0;
