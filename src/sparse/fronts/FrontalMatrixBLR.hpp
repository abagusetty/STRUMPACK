/*
 * STRUMPACK -- STRUctured Matrices PACKage, Copyright (c) 2014, The
 * Regents of the University of California, through Lawrence Berkeley
 * National Laboratory (subject to receipt of any required approvals
 * from the U.S. Dept. of Energy).  All rights reserved.
 *
 * If you have questions about your rights to use or distribute this
 * software, please contact Berkeley Lab's Technology Transfer
 * Department at TTD@lbl.gov.
 *
 * NOTICE. This software is owned by the U.S. Department of Energy. As
 * such, the U.S. Government has been granted for itself and others
 * acting on its behalf a paid-up, nonexclusive, irrevocable,
 * worldwide license in the Software to reproduce, prepare derivative
 * works, and perform publicly and display publicly.  Beginning five
 * (5) years after the date permission to assert copyright is obtained
 * from the U.S. Department of Energy, and subject to any subsequent
 * five (5) year renewals, the U.S. Government is granted for itself
 * and others acting on its behalf a paid-up, nonexclusive,
 * irrevocable, worldwide license in the Software to reproduce,
 * prepare derivative works, distribute copies to the public, perform
 * publicly and display publicly, and to permit others to do so.
 *
 * Developers: Pieter Ghysels, Francois-Henry Rouet, Xiaoye S. Li.
 *             (Lawrence Berkeley National Lab, Computational Research
 *             Division).
 *
 */
#ifndef FRONTAL_MATRIX_BLR_HPP
#define FRONTAL_MATRIX_BLR_HPP

#include "FrontalMatrix.hpp"
#include "BLR/BLRMatrix.hpp"

namespace strumpack {

  template<typename scalar_t,typename integer_t> class FrontalMatrixBLRMPI;

  template<typename scalar_t,typename integer_t> class FrontalMatrixBLR
    : public FrontalMatrix<scalar_t,integer_t> {
    using DenseM_t = DenseMatrix<scalar_t>;
    using DenseMW_t = DenseMatrixWrapper<scalar_t>;
    using SpMat_t = CompressedSparseMatrix<scalar_t,integer_t>;
    using Opts_t = SPOptions<scalar_t>;
    using F_t = FrontalMatrix<scalar_t,integer_t>;
    using BLRM_t = BLR::BLRMatrix<scalar_t>;
#if defined(STRUMPACK_USE_MPI)
    using FMPI_t = FrontalMatrixMPI<scalar_t,integer_t>;
    using FBLRMPI_t = FrontalMatrixBLRMPI<scalar_t,integer_t>;
#endif

  public:
    FrontalMatrixBLR(integer_t sep, integer_t sep_begin, integer_t sep_end,
                     std::vector<integer_t>& upd);
    ~FrontalMatrixBLR() {}

    void release_work_memory() override;

    void build_front(const SpMat_t& A);

    void build_front_cols(const SpMat_t& A, std::size_t i,
                          bool part, std::size_t CP,
                          const std::vector<Triplet<scalar_t>>& e11,
                          const std::vector<Triplet<scalar_t>>& e12,
                          const std::vector<Triplet<scalar_t>>& e21,
                          int task_depth, const Opts_t& opts);

    void extend_add_to_dense(DenseM_t& paF11, DenseM_t& paF12,
                             DenseM_t& paF21, DenseM_t& paF22,
                             const F_t* p, int task_depth) override;
    void extend_add_to_blr(BLRM_t& paF11, BLRM_t& paF12,
                           BLRM_t& paF21, BLRM_t& paF22, const F_t* p,
                           int task_depth, const Opts_t& opts) override;
    void extend_add_to_blr_col(BLRM_t& paF11, BLRM_t& paF12,
                               BLRM_t& paF21, BLRM_t& paF22, const F_t* p,
                               integer_t begin_col, integer_t end_col,
                               int task_depth, const Opts_t& opts) override;
    void sample_CB(const Opts_t& opts, const DenseM_t& R, DenseM_t& Sr,
                   DenseM_t& Sc, F_t* pa, int task_depth) override;
    void multifrontal_factorization(const SpMat_t& A, const Opts_t& opts,
                                    int etree_level=0, int task_depth=0)
      override;
    void factor_node(const SpMat_t& A, const Opts_t& opts,
                     int etree_level=0, int task_depth=0);

    void forward_multifrontal_solve(DenseM_t& b, DenseM_t* work,
                                    int etree_level=0, int task_depth=0)
      const override;
    void backward_multifrontal_solve(DenseM_t& y, DenseM_t* work, int
                                     etree_level=0, int task_depth=0)
      const override;

    void extract_CB_sub_matrix(const std::vector<std::size_t>& I,
                               const std::vector<std::size_t>& J,
                               DenseM_t& B, int task_depth) const override;

    std::string type() const override { return "FrontalMatrixBLR"; }

#if defined(STRUMPACK_USE_MPI)
    void extend_add_copy_to_buffers(std::vector<std::vector<scalar_t>>& sbuf,
                                    const FMPI_t* pa) const override;
    void extadd_blr_copy_to_buffers(std::vector<std::vector<scalar_t>>& sbuf,
                                    const FBLRMPI_t* pa) const override;
    void extadd_blr_copy_to_buffers_col(std::vector<std::vector<scalar_t>>& sbuf,
                                        const FBLRMPI_t* pa,
                                        integer_t begin_col, integer_t end_col,
                                        const Opts_t& opts) const override;
#endif

    void partition(const Opts_t& opts, const SpMat_t& A, integer_t* sorder,
                   bool is_root=true, int task_depth=0) override;

  private:
    BLRM_t F11blr_, F12blr_, F21blr_, F22blr_;
    DenseM_t F22_;
    std::vector<int> piv_;
    std::vector<std::size_t> sep_tiles_, upd_tiles_;
    DenseMatrix<bool> admissibility_;

    FrontalMatrixBLR(const FrontalMatrixBLR&) = delete;
    FrontalMatrixBLR& operator=(FrontalMatrixBLR const&) = delete;

    void fwd_solve_phase2(DenseM_t& b, DenseM_t& bupd,
                          int etree_level, int task_depth) const;
    void bwd_solve_phase1(DenseM_t& y, DenseM_t& yupd,
                          int etree_level, int task_depth) const;

    void draw_node(std::ostream& of, bool is_root) const override;

    long long node_factor_nonzeros() const override;

    using F_t::lchild_;
    using F_t::rchild_;
    using F_t::dim_sep;
    using F_t::dim_upd;
    using F_t::sep_begin_;
    using F_t::sep_end_;
  };

<<<<<<< HEAD
  template<typename scalar_t,typename integer_t>
  FrontalMatrixBLR<scalar_t,integer_t>::FrontalMatrixBLR
  (integer_t sep, integer_t sep_begin, integer_t sep_end,
   std::vector<integer_t>& upd)
    : F_t(nullptr, nullptr, sep, sep_begin, sep_end, upd) {}

  template<typename scalar_t,typename integer_t> void
  FrontalMatrixBLR<scalar_t,integer_t>::release_work_memory() {
    F22_.clear();
    F22blr_.clear();
    admissibility_.clear();
    sep_tiles_.clear();
    upd_tiles_.clear();
  }

  template<typename scalar_t,typename integer_t> void
  FrontalMatrixBLR<scalar_t,integer_t>::build_front(const SpMat_t& A){
    const auto dsep = dim_sep();
    const auto dupd = dim_upd();
    if (dsep) {
      F11blr_ = BLRM_t(dsep, sep_tiles_, dsep, sep_tiles_);
      F11blr_.fill(0.);
      if (dupd) {
        F12blr_ = BLRM_t(dsep, sep_tiles_, dupd, upd_tiles_);
        F21blr_ = BLRM_t(dupd, upd_tiles_, dsep, sep_tiles_);
        F12blr_.fill(0.);
        F21blr_.fill(0.);
      }
    }
    if (dupd) {
      F22blr_ = BLRM_t(dupd, upd_tiles_, dupd,  upd_tiles_);
      F22blr_.fill(0.);
    }
    using Trip_t = Triplet<scalar_t>;
    std::vector<Trip_t> e11, e12, e21;
    A.push_front_elements(sep_begin_, sep_end_, this->upd(), e11, e12, e21);
    for (auto& e : e11) F11blr_(e.r, e.c) = e.v;
    for (auto& e : e12) F12blr_(e.r, e.c) = e.v;
    for (auto& e : e21) F21blr_(e.r, e.c) = e.v;
  }

  template<typename scalar_t,typename integer_t> void
  FrontalMatrixBLR<scalar_t,integer_t>::build_front_cols(const SpMat_t& A, std::size_t i, 
   bool part, std::size_t CP, const std::vector<Triplet<scalar_t>>& e11, 
   const std::vector<Triplet<scalar_t>>& e12, const std::vector<Triplet<scalar_t>>& e21, int task_depth, const Opts_t& opts){
    const auto dsep = dim_sep();
    const auto dupd = dim_upd();
    if (dsep) {
      if (part) F11blr_.fill_col(0., i, true, CP);
      if (dupd) {
        if (!part) F12blr_.fill_col(0., i, false, CP);
        else F21blr_.fill_col(0., i, true, CP);
      }
    }
    if (dupd) {
      if (!part) F22blr_.fill_col(0., i, false, CP);
    }
    if (part){
      if (dsep) {
        for (auto& e : e11) 
          if (F11blr_.cg2t(e.c) >= i && F11blr_.cg2t(e.c) < i+CP)
            F11blr_(e.r, e.c) = e.v;
      }
      if (dupd){
        for (auto& e : e21) 
          if (F21blr_.cg2t(e.c) >= i && F21blr_.cg2t(e.c) < i+CP)
            F21blr_(e.r, e.c) = e.v;
      }
    } else{
      if (dupd) {
        for (auto& e : e12) 
          if(F12blr_.cg2t(e.c) >= i && F12blr_.cg2t(e.c) < i+CP)
            F12blr_(e.r, e.c) = e.v;
      }
    }
    if (part){
      if (lchild_)
        lchild_->extend_add_to_blr_col(F11blr_, F12blr_, F21blr_, F22blr_, this, F11blr_.tilecoff(i), 
           F11blr_.tilecoff(std::min(i+CP,F11blr_.colblocks())), task_depth, opts);
      if (rchild_)
        rchild_->extend_add_to_blr_col(F11blr_, F12blr_, F21blr_, F22blr_, this, F11blr_.tilecoff(i), 
           F11blr_.tilecoff(std::min(i+CP,F11blr_.colblocks())), task_depth, opts);
    } else{
      if (lchild_)
        lchild_->extend_add_to_blr_col(F11blr_, F12blr_, F21blr_, F22blr_, this, F22blr_.tilecoff(i)+dim_sep(), 
           F22blr_.tilecoff(std::min(i+CP,F22blr_.colblocks()))+dim_sep(), task_depth, opts);
      if (rchild_)
        rchild_->extend_add_to_blr_col(F11blr_, F12blr_, F21blr_, F22blr_, this, F22blr_.tilecoff(i)+dim_sep(), 
           F22blr_.tilecoff(std::min(i+CP,F22blr_.colblocks()))+dim_sep(), task_depth, opts);
    }
  }

  template<typename scalar_t,typename integer_t> void
  FrontalMatrixBLR<scalar_t,integer_t>::extend_add_to_dense
  (DenseM_t& paF11, DenseM_t& paF12, DenseM_t& paF21, DenseM_t& paF22,
   const F_t* p, int task_depth) {
    const std::size_t pdsep = paF11.rows();
    const std::size_t dupd = dim_upd();
    std::size_t upd2sep;
    auto I = this->upd_to_parent(p, upd2sep);
    // if ACA was used, a compressed version of the CB was constructed
    // in F22blr_, so we need to expand it first into F22_
    if (F22blr_.rows() == dupd)
      F22blr_.dense(F22_);
#if defined(STRUMPACK_USE_OPENMP_TASKLOOP)
#pragma omp taskloop default(shared) grainsize(64)      \
  if(task_depth < params::task_recursion_cutoff_level)
#endif
    for (std::size_t c=0; c<dupd; c++) {
      auto pc = I[c];
      if (pc < pdsep) {
        for (std::size_t r=0; r<upd2sep; r++)
          paF11(I[r],pc) += F22_(r,c);
        for (std::size_t r=upd2sep; r<dupd; r++)
          paF21(I[r]-pdsep,pc) += F22_(r,c);
      } else {
        for (std::size_t r=0; r<upd2sep; r++)
          paF12(I[r],pc-pdsep) += F22_(r, c);
        for (std::size_t r=upd2sep; r<dupd; r++)
          paF22(I[r]-pdsep,pc-pdsep) += F22_(r,c);
      }
    }
    STRUMPACK_FLOPS((is_complex<scalar_t>()?2:1) * dupd * dupd);
    STRUMPACK_FULL_RANK_FLOPS((is_complex<scalar_t>()?2:1) * dupd * dupd);
    release_work_memory();
  }

  template<typename scalar_t,typename integer_t> void
  FrontalMatrixBLR<scalar_t,integer_t>::extend_add_to_blr
  (BLRM_t& paF11, BLRM_t& paF12, BLRM_t& paF21, BLRM_t& paF22,
   const F_t* p, int task_depth, const Opts_t& opts) {
    //extend_add from seq. BLR to seq. BLR
    const std::size_t pdsep = paF11.rows();
    const std::size_t dupd = dim_upd();
    std::size_t upd2sep;
    auto I = this->upd_to_parent(p, upd2sep);
    if (opts.BLR_options().BLRseq_CB_Compression()) F22blr_.decompress(); // change to colwise
#if defined(STRUMPACK_USE_OPENMP_TASKLOOP)
#pragma omp taskloop default(shared) grainsize(64)      \
  if(task_depth < params::task_recursion_cutoff_level)
#endif
    for (std::size_t c=0; c<dupd; c++) {
      auto pc = I[c];
      if (pc < pdsep) {
        for (std::size_t r=0; r<upd2sep; r++)
          paF11(I[r],pc) += F22blr_(r,c);
        for (std::size_t r=upd2sep; r<dupd; r++)
          paF21(I[r]-pdsep,pc) += F22blr_(r,c);
      } else {
        for (std::size_t r=0; r<upd2sep; r++)
          paF12(I[r],pc-pdsep) += F22blr_(r, c);
        for (std::size_t r=upd2sep; r<dupd; r++)
          paF22(I[r]-pdsep,pc-pdsep) += F22blr_(r,c);
      }
    }
    STRUMPACK_FLOPS((is_complex<scalar_t>()?2:1) * dupd * dupd);
    STRUMPACK_FULL_RANK_FLOPS((is_complex<scalar_t>()?2:1) * dupd * dupd);
    release_work_memory();
   }

  template<typename scalar_t,typename integer_t> void
  FrontalMatrixBLR<scalar_t,integer_t>::extend_add_to_blr_col
  (BLRM_t& paF11, BLRM_t& paF12, BLRM_t& paF21, BLRM_t& paF22,
   const F_t* p, integer_t begin_col, integer_t end_col, int task_depth, const Opts_t& opts) {
    //extend_add from seq. BLR to seq. BLR
    const std::size_t pdsep = paF11.rows();
    const std::size_t dupd = dim_upd();
    std::size_t upd2sep;
    auto I = this->upd_to_parent(p, upd2sep);
    int c_min = 0, c_max = 0;
    for (std::size_t c=0; c<dupd; c++) {
      auto pc = I[c];
      if (c == dupd-1) c_max = dupd;
      if (pc < std::size_t(begin_col)){
        c_min = c+1;
        continue;
      }
      if (pc >= std::size_t(end_col)){
        c_max = c;
        break;
      }
    }
    if (opts.BLR_options().BLRseq_CB_Compression()) F22blr_.decompress_local_columns(c_min, c_max);
#if defined(STRUMPACK_USE_OPENMP_TASKLOOP)
#pragma omp taskloop default(shared) grainsize(64)      \
  if(task_depth < params::task_recursion_cutoff_level)
#endif
    for (std::size_t c=0; c<dupd; c++) { //use c_min and c_max
      auto pc = I[c];
      if (pc < std::size_t(begin_col) || pc >= std::size_t(end_col))
        continue;
      if (pc < pdsep) {
        for (std::size_t r=0; r<upd2sep; r++)
          paF11(I[r],pc) += F22blr_(r,c);
        for (std::size_t r=upd2sep; r<dupd; r++)
          paF21(I[r]-pdsep,pc) += F22blr_(r,c);
      } else {
        for (std::size_t r=0; r<upd2sep; r++)
          paF12(I[r],pc-pdsep) += F22blr_(r, c);
        for (std::size_t r=upd2sep; r<dupd; r++)
          paF22(I[r]-pdsep,pc-pdsep) += F22blr_(r,c);
      }
    }
    STRUMPACK_FLOPS((is_complex<scalar_t>()?2:1) * dupd * dupd);
    STRUMPACK_FULL_RANK_FLOPS((is_complex<scalar_t>()?2:1) * dupd * dupd);
    F22blr_.remove_tiles_before_local_column(c_min, c_max);
   }

  template<typename scalar_t,typename integer_t> void
  FrontalMatrixBLR<scalar_t,integer_t>::sample_CB
  (const Opts_t& opts, const DenseM_t& R, DenseM_t& Sr,
   DenseM_t& Sc, F_t* pa, int task_depth) {
    auto I = this->upd_to_parent(pa);
    auto cR = R.extract_rows(I);
    DenseM_t cS(dim_upd(), R.cols());
    gemm(Trans::N, Trans::N, scalar_t(1.), F22_, cR,
         scalar_t(0.), cS, task_depth);
    Sr.scatter_rows_add(I, cS, task_depth);
    gemm(Trans::C, Trans::N, scalar_t(1.), F22_, cR,
         scalar_t(0.), cS, task_depth);
    Sc.scatter_rows_add(I, cS, task_depth);
    STRUMPACK_CB_SAMPLE_FLOPS
      (gemm_flops(Trans::N, Trans::N, scalar_t(1.), F22_, cR, scalar_t(0.)) +
       gemm_flops(Trans::C, Trans::N, scalar_t(1.), F22_, cR, scalar_t(0.)) +
       cS.rows()*cS.cols()*2); // for the skinny-extend add
  }


  template<typename scalar_t,typename integer_t> void
  FrontalMatrixBLR<scalar_t,integer_t>::multifrontal_factorization
  (const SpMat_t& A, const Opts_t& opts, int etree_level, int task_depth) {
    if (task_depth == 0) {
      // use tasking for children and for extend-add parallelism
#pragma omp parallel default(shared)
#pragma omp single nowait
      factor_node(A, opts, etree_level, task_depth+1);
    } else factor_node(A, opts, etree_level, task_depth);
  }

  template<typename scalar_t,typename integer_t> void
  FrontalMatrixBLR<scalar_t,integer_t>::factor_node
  (const SpMat_t& A, const Opts_t& opts, int etree_level, int task_depth) {
    if (lchild_)
      lchild_->multifrontal_factorization
        (A, opts, etree_level+1, task_depth);
    if (rchild_)
      rchild_->multifrontal_factorization
        (A, opts, etree_level+1, task_depth);
    TaskTimer t("");
#if defined(STRUMPACK_COUNT_FLOPS)
    long long int f0 = 0, ftot = 0;
#endif
    if (etree_level == 0 && opts.print_root_front_stats()){
#if defined(STRUMPACK_COUNT_FLOPS)
      f0 = params::flops;
#endif
      t.start();
    }
    const auto dsep = dim_sep();
    const auto dupd = dim_upd();
    if (opts.BLR_options().low_rank_algorithm() ==
        BLR::LowRankAlgorithm::RRQR) {
      if(opts.BLR_options().BLR_CB() == BLR::BLRCB::COLWISE) {
        /* factor column-block-wise for memory reduction*/
        if (dsep) {
          F11blr_ = BLRM_t(dsep, sep_tiles_, dsep, sep_tiles_);
          F12blr_ = BLRM_t(dsep, sep_tiles_, dupd, upd_tiles_);
          F21blr_ = BLRM_t(dupd, upd_tiles_, dsep, sep_tiles_);
          F22blr_ = BLRM_t(dupd, upd_tiles_, dupd, upd_tiles_);
          using Trip_t = Triplet<scalar_t>;
          std::vector<Trip_t> e11, e12, e21;
          A.push_front_elements(sep_begin_, sep_end_, this->upd(), e11, e12, e21);
          BLRM_t::construct_and_partial_factor_col
            (F11blr_, F12blr_, F21blr_, F22blr_, piv_, sep_tiles_, 
            upd_tiles_, admissibility_, opts.BLR_options(),
            [&](int i, bool part, std::size_t CP){this->build_front_cols(A, i, part, CP, e11, e12, e21, task_depth, opts);});
        }
        if (lchild_) lchild_->release_work_memory();
        if (rchild_) rchild_->release_work_memory();
      } else if(opts.BLR_options().BLR_CB() == BLR::BLRCB::BLR) {
        build_front(A);
        if (lchild_)
          lchild_->extend_add_to_blr(F11blr_, F12blr_, F21blr_, F22blr_, this, task_depth, opts);
        if (rchild_)
          rchild_->extend_add_to_blr(F11blr_, F12blr_, F21blr_, F22blr_, this, task_depth, opts);
        if (dsep) {
          BLRM_t::construct_and_partial_factor
            (F11blr_, F12blr_, F21blr_, F22blr_, piv_, sep_tiles_, 
            upd_tiles_, admissibility_, opts.BLR_options());
        }
      } else if(opts.BLR_options().BLR_CB() == BLR::BLRCB::DENSE) {
        DenseM_t F11(dsep, dsep), F12(dsep, dupd), F21(dupd, dsep);
        F11.zero(); F12.zero(); F21.zero();
        A.extract_front(F11, F12, F21, sep_begin_, sep_end_, this->upd_, task_depth);
        if (dupd) {
          F22_ = DenseM_t(dupd, dupd);
          F22_.zero();
        }
        if (lchild_)
          lchild_->extend_add_to_dense(F11, F12, F21, F22_, this, task_depth);
        if (rchild_)
          rchild_->extend_add_to_dense(F11, F12, F21, F22_, this, task_depth);
        if (dsep) {
          BLRM_t::construct_and_partial_factor
            (F11, F12, F21, F22_, F11blr_, piv_, F12blr_, F21blr_,
            sep_tiles_, upd_tiles_, admissibility_, opts.BLR_options());
        }
      }
#if 0
      DenseM_t F11(dsep, dsep), F12(dsep, dupd), F21(dupd, dsep);
      F11.zero(); F12.zero(); F21.zero();
      A.extract_front(F11, F12, F21, sep_begin_, sep_end_, this->upd_, task_depth);
      if (dupd) {
        F22_ = DenseM_t(dupd, dupd);
        F22_.zero();
      }
      if (lchild_)
        lchild_->extend_add_to_dense(F11, F12, F21, F22_, this, task_depth);
      if (rchild_)
        rchild_->extend_add_to_dense(F11, F12, F21, F22_, this, task_depth);
      if (dsep) {
        F11blr_ = BLRM_t
          (F11, sep_tiles_, admissibility_, piv_, opts.BLR_options());
        F11.clear();
        if (dupd) {
          F12.laswp(piv_, true);
          trsm(Side::L, UpLo::L, Trans::N, Diag::U,
              scalar_t(1.), F11blr_, F12, task_depth);
          F12blr_ = BLRM_t(F12, sep_tiles_, upd_tiles_, opts.BLR_options());
          F12.clear();
          trsm(Side::R, UpLo::U, Trans::N, Diag::N,
              scalar_t(1.), F11blr_, F21, task_depth);
          F21blr_ = BLRM_t(F21, upd_tiles_, sep_tiles_, opts.BLR_options());
          F21.clear();
          gemm(Trans::N, Trans::N, scalar_t(-1.), F21blr_, F12blr_,
              scalar_t(1.), F22_, task_depth);
        }
      }
#endif
    } else { // ACA or BACA
      auto F11elem = [&](const std::vector<std::size_t>& lI,
                         const std::vector<std::size_t>& lJ, DenseM_t& B) {
        auto gI = lI; auto gJ = lJ;
        for (auto& i : gI) i += sep_begin_;
        for (auto& j : gJ) j += sep_begin_;
        A.extract_separator(sep_end_, gI, gJ, B, task_depth);
        if (lchild_) lchild_->extract_CB_sub_matrix(gI, gJ, B, task_depth);
        if (rchild_) rchild_->extract_CB_sub_matrix(gI, gJ, B, task_depth);
      };
      auto F12elem = [&](const std::vector<std::size_t>& lI,
                         const std::vector<std::size_t>& lJ, DenseM_t& B) {
        auto gI = lI; auto gJ = lJ;
        for (auto& i : gI) i += sep_begin_;
        for (auto& j : gJ) j = this->upd_[j];
        A.extract_separator(sep_end_, gI, gJ, B, task_depth);
        if (lchild_) lchild_->extract_CB_sub_matrix(gI, gJ, B, task_depth);
        if (rchild_) rchild_->extract_CB_sub_matrix(gI, gJ, B, task_depth);
      };
      auto F21elem = [&](const std::vector<std::size_t>& lI,
                         const std::vector<std::size_t>& lJ, DenseM_t& B) {
        auto gI = lI; auto gJ = lJ;
        for (auto& i : gI) i = this->upd_[i];
        for (auto& j : gJ) j += sep_begin_;
        A.extract_separator(sep_end_, gI, gJ, B, task_depth);
        if (lchild_) lchild_->extract_CB_sub_matrix(gI, gJ, B, task_depth);
        if (rchild_) rchild_->extract_CB_sub_matrix(gI, gJ, B, task_depth);
      };
      auto F22elem = [&](const std::vector<std::size_t>& lI,
                         const std::vector<std::size_t>& lJ, DenseM_t& B) {
        B.zero();
        auto gI = lI; auto gJ = lJ;
        for (auto& i : gI) i = this->upd_[i];
        for (auto& j : gJ) j = this->upd_[j];
        if (lchild_) lchild_->extract_CB_sub_matrix(gI, gJ, B, task_depth);
        if (rchild_) rchild_->extract_CB_sub_matrix(gI, gJ, B, task_depth);
      };
      BLRM_t::construct_and_partial_factor
        (dsep, dupd, F11elem, F12elem, F21elem, F22elem,
         F11blr_, piv_, F12blr_, F21blr_, F22blr_,
         sep_tiles_, upd_tiles_, admissibility_, opts.BLR_options());
      if (lchild_) lchild_->release_work_memory();
      if (rchild_) rchild_->release_work_memory();
    }
    // TODO flops
    /*if (opts.print_root_front_stats()) {
      std::cout << "#   - BLR front: N = " << dim_sep()
                << " , N^2 = " << dim_sep() * dim_sep()
                << ", peak memory= " << double(strumpack::params::peak_memory) / 1.0e6 << " MB" << std::endl;
    }*/
    if (etree_level == 0 && opts.print_root_front_stats()) {
      auto time = t.elapsed();
      auto nnz = F11blr_.nonzeros();
      std::cout << "#   - BLR root front: N = " << dim_sep()
                << " , N^2 = " << dim_sep() * dim_sep()
                << " , nnz = " << nnz
                << " , " << float(nnz) / (dim_sep()*dim_sep()) * 100.
                << " % compression, time = " << time
                << " sec, "
                << " maxrank= " << F11blr_.rank() << std::endl;
#if defined(STRUMPACK_COUNT_FLOPS)
      ftot = params::flops - f0;
      std::cout << "#   - BLR root front: factor flops = " << double(ftot) << std::endl;
#endif
    }
  }

  template<typename scalar_t,typename integer_t> void
  FrontalMatrixBLR<scalar_t,integer_t>::forward_multifrontal_solve
  (DenseM_t& b, DenseM_t* work, int etree_level, int task_depth) const {
    DenseMW_t bupd(dim_upd(), b.cols(), work[0], 0, 0);
    bupd.zero();
    if (task_depth == 0) {
      // tasking when calling the children
#pragma omp parallel if(!omp_in_parallel())
#pragma omp single nowait
      this->fwd_solve_phase1(b, bupd, work, etree_level, task_depth);
      // no tasking for the root node computations, use system blas threading!
      fwd_solve_phase2(b, bupd, etree_level, params::task_recursion_cutoff_level);
    } else {
      this->fwd_solve_phase1(b, bupd, work, etree_level, task_depth);
      fwd_solve_phase2(b, bupd, etree_level, task_depth);
    }
  }

  template<typename scalar_t,typename integer_t> void
  FrontalMatrixBLR<scalar_t,integer_t>::fwd_solve_phase2
  (DenseM_t& b, DenseM_t& bupd, int etree_level, int task_depth) const {
    if (dim_sep()) {
      DenseMW_t bloc(dim_sep(), b.cols(), b, this->sep_begin_, 0);
      bloc.laswp(piv_, true);
#if 1
      BLRM_t::trsmLNU_gemm(F11blr_, F21blr_, bloc, bupd, task_depth);
#else
      if (b.cols() == 1) {
        trsv(UpLo::L, Trans::N, Diag::U, F11blr_, bloc, task_depth);
        if (dim_upd())
          gemv(Trans::N, scalar_t(-1.), F21blr_, bloc,
               scalar_t(1.), bupd, task_depth);
      } else {
        trsm(Side::L, UpLo::L, Trans::N, Diag::U,
             scalar_t(1.), F11blr_, bloc, task_depth);
        if (dim_upd())
          gemm(Trans::N, Trans::N, scalar_t(-1.), F21blr_, bloc,
               scalar_t(1.), bupd, task_depth);
      }
#endif
    }
  }

  template<typename scalar_t,typename integer_t> void
  FrontalMatrixBLR<scalar_t,integer_t>::backward_multifrontal_solve
  (DenseM_t& y, DenseM_t* work, int etree_level, int task_depth) const {
    DenseMW_t yupd(dim_upd(), y.cols(), work[0], 0, 0);
    if (task_depth == 0) {
      // no tasking in blas routines, use system threaded blas instead
      bwd_solve_phase1
        (y, yupd, etree_level, params::task_recursion_cutoff_level);
#pragma omp parallel if(!omp_in_parallel())
#pragma omp single nowait
      // tasking when calling children
      this->bwd_solve_phase2(y, yupd, work, etree_level, task_depth);
    } else {
      bwd_solve_phase1(y, yupd, etree_level, task_depth);
      this->bwd_solve_phase2(y, yupd, work, etree_level, task_depth);
    }
  }

  template<typename scalar_t,typename integer_t> void
  FrontalMatrixBLR<scalar_t,integer_t>::bwd_solve_phase1
  (DenseM_t& y, DenseM_t& yupd, int etree_level, int task_depth) const {
    if (dim_sep()) {
      DenseMW_t yloc(dim_sep(), y.cols(), y, this->sep_begin_, 0);
#if 1
      BLRM_t::gemm_trsmUNN(F11blr_, F12blr_, yloc, yupd, task_depth);
#else
      if (y.cols() == 1) {
        if (dim_upd())
          gemv(Trans::N, scalar_t(-1.), F12blr_, yupd,
               scalar_t(1.), yloc, task_depth);
        trsv(UpLo::U, Trans::N, Diag::N, F11blr_, yloc, task_depth);
      } else {
        if (dim_upd())
          gemm(Trans::N, Trans::N, scalar_t(-1.), F12blr_, yupd,
               scalar_t(1.), yloc, task_depth);
        trsm(Side::L, UpLo::U, Trans::N, Diag::N,
             scalar_t(1.), F11blr_, yloc, task_depth);
      }
#endif
    }
  }

  template<typename scalar_t,typename integer_t> void
  FrontalMatrixBLR<scalar_t,integer_t>::extract_CB_sub_matrix
  (const std::vector<std::size_t>& I, const std::vector<std::size_t>& J,
   DenseM_t& B, int task_depth) const {
    std::vector<std::size_t> lJ, oJ;
    this->find_upd_indices(J, lJ, oJ);
    if (lJ.empty()) return;
    std::vector<std::size_t> lI, oI;
    this->find_upd_indices(I, lI, oI);
    if (lI.empty()) return;
    const std::size_t dupd = dim_upd();
    if (F22blr_.rows() == dupd) {
      // extract requires the indices to be sorted
      // auto T = F22blr_.extract(lI, lJ);
      // for (std::size_t j=0; j<lJ.size(); j++)
      //   for (std::size_t i=0; i<lI.size(); i++)
      //     B(oI[i], oJ[j]) += T(i, j);
      for (std::size_t j=0; j<lJ.size(); j++)
        for (std::size_t i=0; i<lI.size(); i++)
          B(oI[i], oJ[j]) += F22blr_(lI[i], lJ[j]);
    } else {
      for (std::size_t j=0; j<lJ.size(); j++)
        for (std::size_t i=0; i<lI.size(); i++)
          B(oI[i], oJ[j]) += F22_(lI[i], lJ[j]);
    }
    STRUMPACK_FLOPS((is_complex<scalar_t>() ? 2 : 1) * lJ.size() * lI.size());
  }

  template<typename scalar_t,typename integer_t> long long
  FrontalMatrixBLR<scalar_t,integer_t>::node_factor_nonzeros() const {
    return F11blr_.nonzeros() + F12blr_.nonzeros() + F21blr_.nonzeros();
  }

  template<typename scalar_t,typename integer_t> void
  FrontalMatrixBLR<scalar_t,integer_t>::partition
  (const Opts_t& opts, const SpMat_t& A,
   integer_t* sorder, bool is_root, int task_depth) {
    if (dim_sep()) {
      auto g = A.extract_graph
        (opts.separator_ordering_level(), sep_begin_, sep_end_);
      auto sep_tree = g.recursive_bisection
        (opts.compression_leaf_size(1), 0,
         sorder+sep_begin_, nullptr, 0, 0, dim_sep());
      std::vector<integer_t> siorder(dim_sep());
      for (integer_t i=sep_begin_; i<sep_end_; i++)
        siorder[sorder[i]] = i - sep_begin_;
      g.permute(sorder+sep_begin_, siorder.data());
      for (integer_t i=sep_begin_; i<sep_end_; i++)
        sorder[i] = sorder[i] + sep_begin_;
      sep_tiles_ = sep_tree.template leaf_sizes<std::size_t>();
      admissibility_ = g.admissibility(sep_tiles_);
    }
    if (dim_upd()) {
      auto leaf = opts.BLR_options().leaf_size();
      auto nt = std::ceil(float(dim_upd()) / leaf);
      upd_tiles_.resize(nt, leaf);
      upd_tiles_.back() = dim_upd() - leaf*(nt-1);
    }
  }

  template<typename scalar_t,typename integer_t> void
  FrontalMatrixBLR<scalar_t,integer_t>::draw_node
  (std::ostream& of, bool is_root) const {
    F11blr_.draw(of, this->sep_begin(), this->sep_begin());
  }

=======
>>>>>>> ad5d1f25
} // end namespace strumpack

#endif<|MERGE_RESOLUTION|>--- conflicted
+++ resolved
@@ -137,566 +137,6 @@
     using F_t::sep_end_;
   };
 
-<<<<<<< HEAD
-  template<typename scalar_t,typename integer_t>
-  FrontalMatrixBLR<scalar_t,integer_t>::FrontalMatrixBLR
-  (integer_t sep, integer_t sep_begin, integer_t sep_end,
-   std::vector<integer_t>& upd)
-    : F_t(nullptr, nullptr, sep, sep_begin, sep_end, upd) {}
-
-  template<typename scalar_t,typename integer_t> void
-  FrontalMatrixBLR<scalar_t,integer_t>::release_work_memory() {
-    F22_.clear();
-    F22blr_.clear();
-    admissibility_.clear();
-    sep_tiles_.clear();
-    upd_tiles_.clear();
-  }
-
-  template<typename scalar_t,typename integer_t> void
-  FrontalMatrixBLR<scalar_t,integer_t>::build_front(const SpMat_t& A){
-    const auto dsep = dim_sep();
-    const auto dupd = dim_upd();
-    if (dsep) {
-      F11blr_ = BLRM_t(dsep, sep_tiles_, dsep, sep_tiles_);
-      F11blr_.fill(0.);
-      if (dupd) {
-        F12blr_ = BLRM_t(dsep, sep_tiles_, dupd, upd_tiles_);
-        F21blr_ = BLRM_t(dupd, upd_tiles_, dsep, sep_tiles_);
-        F12blr_.fill(0.);
-        F21blr_.fill(0.);
-      }
-    }
-    if (dupd) {
-      F22blr_ = BLRM_t(dupd, upd_tiles_, dupd,  upd_tiles_);
-      F22blr_.fill(0.);
-    }
-    using Trip_t = Triplet<scalar_t>;
-    std::vector<Trip_t> e11, e12, e21;
-    A.push_front_elements(sep_begin_, sep_end_, this->upd(), e11, e12, e21);
-    for (auto& e : e11) F11blr_(e.r, e.c) = e.v;
-    for (auto& e : e12) F12blr_(e.r, e.c) = e.v;
-    for (auto& e : e21) F21blr_(e.r, e.c) = e.v;
-  }
-
-  template<typename scalar_t,typename integer_t> void
-  FrontalMatrixBLR<scalar_t,integer_t>::build_front_cols(const SpMat_t& A, std::size_t i, 
-   bool part, std::size_t CP, const std::vector<Triplet<scalar_t>>& e11, 
-   const std::vector<Triplet<scalar_t>>& e12, const std::vector<Triplet<scalar_t>>& e21, int task_depth, const Opts_t& opts){
-    const auto dsep = dim_sep();
-    const auto dupd = dim_upd();
-    if (dsep) {
-      if (part) F11blr_.fill_col(0., i, true, CP);
-      if (dupd) {
-        if (!part) F12blr_.fill_col(0., i, false, CP);
-        else F21blr_.fill_col(0., i, true, CP);
-      }
-    }
-    if (dupd) {
-      if (!part) F22blr_.fill_col(0., i, false, CP);
-    }
-    if (part){
-      if (dsep) {
-        for (auto& e : e11) 
-          if (F11blr_.cg2t(e.c) >= i && F11blr_.cg2t(e.c) < i+CP)
-            F11blr_(e.r, e.c) = e.v;
-      }
-      if (dupd){
-        for (auto& e : e21) 
-          if (F21blr_.cg2t(e.c) >= i && F21blr_.cg2t(e.c) < i+CP)
-            F21blr_(e.r, e.c) = e.v;
-      }
-    } else{
-      if (dupd) {
-        for (auto& e : e12) 
-          if(F12blr_.cg2t(e.c) >= i && F12blr_.cg2t(e.c) < i+CP)
-            F12blr_(e.r, e.c) = e.v;
-      }
-    }
-    if (part){
-      if (lchild_)
-        lchild_->extend_add_to_blr_col(F11blr_, F12blr_, F21blr_, F22blr_, this, F11blr_.tilecoff(i), 
-           F11blr_.tilecoff(std::min(i+CP,F11blr_.colblocks())), task_depth, opts);
-      if (rchild_)
-        rchild_->extend_add_to_blr_col(F11blr_, F12blr_, F21blr_, F22blr_, this, F11blr_.tilecoff(i), 
-           F11blr_.tilecoff(std::min(i+CP,F11blr_.colblocks())), task_depth, opts);
-    } else{
-      if (lchild_)
-        lchild_->extend_add_to_blr_col(F11blr_, F12blr_, F21blr_, F22blr_, this, F22blr_.tilecoff(i)+dim_sep(), 
-           F22blr_.tilecoff(std::min(i+CP,F22blr_.colblocks()))+dim_sep(), task_depth, opts);
-      if (rchild_)
-        rchild_->extend_add_to_blr_col(F11blr_, F12blr_, F21blr_, F22blr_, this, F22blr_.tilecoff(i)+dim_sep(), 
-           F22blr_.tilecoff(std::min(i+CP,F22blr_.colblocks()))+dim_sep(), task_depth, opts);
-    }
-  }
-
-  template<typename scalar_t,typename integer_t> void
-  FrontalMatrixBLR<scalar_t,integer_t>::extend_add_to_dense
-  (DenseM_t& paF11, DenseM_t& paF12, DenseM_t& paF21, DenseM_t& paF22,
-   const F_t* p, int task_depth) {
-    const std::size_t pdsep = paF11.rows();
-    const std::size_t dupd = dim_upd();
-    std::size_t upd2sep;
-    auto I = this->upd_to_parent(p, upd2sep);
-    // if ACA was used, a compressed version of the CB was constructed
-    // in F22blr_, so we need to expand it first into F22_
-    if (F22blr_.rows() == dupd)
-      F22blr_.dense(F22_);
-#if defined(STRUMPACK_USE_OPENMP_TASKLOOP)
-#pragma omp taskloop default(shared) grainsize(64)      \
-  if(task_depth < params::task_recursion_cutoff_level)
-#endif
-    for (std::size_t c=0; c<dupd; c++) {
-      auto pc = I[c];
-      if (pc < pdsep) {
-        for (std::size_t r=0; r<upd2sep; r++)
-          paF11(I[r],pc) += F22_(r,c);
-        for (std::size_t r=upd2sep; r<dupd; r++)
-          paF21(I[r]-pdsep,pc) += F22_(r,c);
-      } else {
-        for (std::size_t r=0; r<upd2sep; r++)
-          paF12(I[r],pc-pdsep) += F22_(r, c);
-        for (std::size_t r=upd2sep; r<dupd; r++)
-          paF22(I[r]-pdsep,pc-pdsep) += F22_(r,c);
-      }
-    }
-    STRUMPACK_FLOPS((is_complex<scalar_t>()?2:1) * dupd * dupd);
-    STRUMPACK_FULL_RANK_FLOPS((is_complex<scalar_t>()?2:1) * dupd * dupd);
-    release_work_memory();
-  }
-
-  template<typename scalar_t,typename integer_t> void
-  FrontalMatrixBLR<scalar_t,integer_t>::extend_add_to_blr
-  (BLRM_t& paF11, BLRM_t& paF12, BLRM_t& paF21, BLRM_t& paF22,
-   const F_t* p, int task_depth, const Opts_t& opts) {
-    //extend_add from seq. BLR to seq. BLR
-    const std::size_t pdsep = paF11.rows();
-    const std::size_t dupd = dim_upd();
-    std::size_t upd2sep;
-    auto I = this->upd_to_parent(p, upd2sep);
-    if (opts.BLR_options().BLRseq_CB_Compression()) F22blr_.decompress(); // change to colwise
-#if defined(STRUMPACK_USE_OPENMP_TASKLOOP)
-#pragma omp taskloop default(shared) grainsize(64)      \
-  if(task_depth < params::task_recursion_cutoff_level)
-#endif
-    for (std::size_t c=0; c<dupd; c++) {
-      auto pc = I[c];
-      if (pc < pdsep) {
-        for (std::size_t r=0; r<upd2sep; r++)
-          paF11(I[r],pc) += F22blr_(r,c);
-        for (std::size_t r=upd2sep; r<dupd; r++)
-          paF21(I[r]-pdsep,pc) += F22blr_(r,c);
-      } else {
-        for (std::size_t r=0; r<upd2sep; r++)
-          paF12(I[r],pc-pdsep) += F22blr_(r, c);
-        for (std::size_t r=upd2sep; r<dupd; r++)
-          paF22(I[r]-pdsep,pc-pdsep) += F22blr_(r,c);
-      }
-    }
-    STRUMPACK_FLOPS((is_complex<scalar_t>()?2:1) * dupd * dupd);
-    STRUMPACK_FULL_RANK_FLOPS((is_complex<scalar_t>()?2:1) * dupd * dupd);
-    release_work_memory();
-   }
-
-  template<typename scalar_t,typename integer_t> void
-  FrontalMatrixBLR<scalar_t,integer_t>::extend_add_to_blr_col
-  (BLRM_t& paF11, BLRM_t& paF12, BLRM_t& paF21, BLRM_t& paF22,
-   const F_t* p, integer_t begin_col, integer_t end_col, int task_depth, const Opts_t& opts) {
-    //extend_add from seq. BLR to seq. BLR
-    const std::size_t pdsep = paF11.rows();
-    const std::size_t dupd = dim_upd();
-    std::size_t upd2sep;
-    auto I = this->upd_to_parent(p, upd2sep);
-    int c_min = 0, c_max = 0;
-    for (std::size_t c=0; c<dupd; c++) {
-      auto pc = I[c];
-      if (c == dupd-1) c_max = dupd;
-      if (pc < std::size_t(begin_col)){
-        c_min = c+1;
-        continue;
-      }
-      if (pc >= std::size_t(end_col)){
-        c_max = c;
-        break;
-      }
-    }
-    if (opts.BLR_options().BLRseq_CB_Compression()) F22blr_.decompress_local_columns(c_min, c_max);
-#if defined(STRUMPACK_USE_OPENMP_TASKLOOP)
-#pragma omp taskloop default(shared) grainsize(64)      \
-  if(task_depth < params::task_recursion_cutoff_level)
-#endif
-    for (std::size_t c=0; c<dupd; c++) { //use c_min and c_max
-      auto pc = I[c];
-      if (pc < std::size_t(begin_col) || pc >= std::size_t(end_col))
-        continue;
-      if (pc < pdsep) {
-        for (std::size_t r=0; r<upd2sep; r++)
-          paF11(I[r],pc) += F22blr_(r,c);
-        for (std::size_t r=upd2sep; r<dupd; r++)
-          paF21(I[r]-pdsep,pc) += F22blr_(r,c);
-      } else {
-        for (std::size_t r=0; r<upd2sep; r++)
-          paF12(I[r],pc-pdsep) += F22blr_(r, c);
-        for (std::size_t r=upd2sep; r<dupd; r++)
-          paF22(I[r]-pdsep,pc-pdsep) += F22blr_(r,c);
-      }
-    }
-    STRUMPACK_FLOPS((is_complex<scalar_t>()?2:1) * dupd * dupd);
-    STRUMPACK_FULL_RANK_FLOPS((is_complex<scalar_t>()?2:1) * dupd * dupd);
-    F22blr_.remove_tiles_before_local_column(c_min, c_max);
-   }
-
-  template<typename scalar_t,typename integer_t> void
-  FrontalMatrixBLR<scalar_t,integer_t>::sample_CB
-  (const Opts_t& opts, const DenseM_t& R, DenseM_t& Sr,
-   DenseM_t& Sc, F_t* pa, int task_depth) {
-    auto I = this->upd_to_parent(pa);
-    auto cR = R.extract_rows(I);
-    DenseM_t cS(dim_upd(), R.cols());
-    gemm(Trans::N, Trans::N, scalar_t(1.), F22_, cR,
-         scalar_t(0.), cS, task_depth);
-    Sr.scatter_rows_add(I, cS, task_depth);
-    gemm(Trans::C, Trans::N, scalar_t(1.), F22_, cR,
-         scalar_t(0.), cS, task_depth);
-    Sc.scatter_rows_add(I, cS, task_depth);
-    STRUMPACK_CB_SAMPLE_FLOPS
-      (gemm_flops(Trans::N, Trans::N, scalar_t(1.), F22_, cR, scalar_t(0.)) +
-       gemm_flops(Trans::C, Trans::N, scalar_t(1.), F22_, cR, scalar_t(0.)) +
-       cS.rows()*cS.cols()*2); // for the skinny-extend add
-  }
-
-
-  template<typename scalar_t,typename integer_t> void
-  FrontalMatrixBLR<scalar_t,integer_t>::multifrontal_factorization
-  (const SpMat_t& A, const Opts_t& opts, int etree_level, int task_depth) {
-    if (task_depth == 0) {
-      // use tasking for children and for extend-add parallelism
-#pragma omp parallel default(shared)
-#pragma omp single nowait
-      factor_node(A, opts, etree_level, task_depth+1);
-    } else factor_node(A, opts, etree_level, task_depth);
-  }
-
-  template<typename scalar_t,typename integer_t> void
-  FrontalMatrixBLR<scalar_t,integer_t>::factor_node
-  (const SpMat_t& A, const Opts_t& opts, int etree_level, int task_depth) {
-    if (lchild_)
-      lchild_->multifrontal_factorization
-        (A, opts, etree_level+1, task_depth);
-    if (rchild_)
-      rchild_->multifrontal_factorization
-        (A, opts, etree_level+1, task_depth);
-    TaskTimer t("");
-#if defined(STRUMPACK_COUNT_FLOPS)
-    long long int f0 = 0, ftot = 0;
-#endif
-    if (etree_level == 0 && opts.print_root_front_stats()){
-#if defined(STRUMPACK_COUNT_FLOPS)
-      f0 = params::flops;
-#endif
-      t.start();
-    }
-    const auto dsep = dim_sep();
-    const auto dupd = dim_upd();
-    if (opts.BLR_options().low_rank_algorithm() ==
-        BLR::LowRankAlgorithm::RRQR) {
-      if(opts.BLR_options().BLR_CB() == BLR::BLRCB::COLWISE) {
-        /* factor column-block-wise for memory reduction*/
-        if (dsep) {
-          F11blr_ = BLRM_t(dsep, sep_tiles_, dsep, sep_tiles_);
-          F12blr_ = BLRM_t(dsep, sep_tiles_, dupd, upd_tiles_);
-          F21blr_ = BLRM_t(dupd, upd_tiles_, dsep, sep_tiles_);
-          F22blr_ = BLRM_t(dupd, upd_tiles_, dupd, upd_tiles_);
-          using Trip_t = Triplet<scalar_t>;
-          std::vector<Trip_t> e11, e12, e21;
-          A.push_front_elements(sep_begin_, sep_end_, this->upd(), e11, e12, e21);
-          BLRM_t::construct_and_partial_factor_col
-            (F11blr_, F12blr_, F21blr_, F22blr_, piv_, sep_tiles_, 
-            upd_tiles_, admissibility_, opts.BLR_options(),
-            [&](int i, bool part, std::size_t CP){this->build_front_cols(A, i, part, CP, e11, e12, e21, task_depth, opts);});
-        }
-        if (lchild_) lchild_->release_work_memory();
-        if (rchild_) rchild_->release_work_memory();
-      } else if(opts.BLR_options().BLR_CB() == BLR::BLRCB::BLR) {
-        build_front(A);
-        if (lchild_)
-          lchild_->extend_add_to_blr(F11blr_, F12blr_, F21blr_, F22blr_, this, task_depth, opts);
-        if (rchild_)
-          rchild_->extend_add_to_blr(F11blr_, F12blr_, F21blr_, F22blr_, this, task_depth, opts);
-        if (dsep) {
-          BLRM_t::construct_and_partial_factor
-            (F11blr_, F12blr_, F21blr_, F22blr_, piv_, sep_tiles_, 
-            upd_tiles_, admissibility_, opts.BLR_options());
-        }
-      } else if(opts.BLR_options().BLR_CB() == BLR::BLRCB::DENSE) {
-        DenseM_t F11(dsep, dsep), F12(dsep, dupd), F21(dupd, dsep);
-        F11.zero(); F12.zero(); F21.zero();
-        A.extract_front(F11, F12, F21, sep_begin_, sep_end_, this->upd_, task_depth);
-        if (dupd) {
-          F22_ = DenseM_t(dupd, dupd);
-          F22_.zero();
-        }
-        if (lchild_)
-          lchild_->extend_add_to_dense(F11, F12, F21, F22_, this, task_depth);
-        if (rchild_)
-          rchild_->extend_add_to_dense(F11, F12, F21, F22_, this, task_depth);
-        if (dsep) {
-          BLRM_t::construct_and_partial_factor
-            (F11, F12, F21, F22_, F11blr_, piv_, F12blr_, F21blr_,
-            sep_tiles_, upd_tiles_, admissibility_, opts.BLR_options());
-        }
-      }
-#if 0
-      DenseM_t F11(dsep, dsep), F12(dsep, dupd), F21(dupd, dsep);
-      F11.zero(); F12.zero(); F21.zero();
-      A.extract_front(F11, F12, F21, sep_begin_, sep_end_, this->upd_, task_depth);
-      if (dupd) {
-        F22_ = DenseM_t(dupd, dupd);
-        F22_.zero();
-      }
-      if (lchild_)
-        lchild_->extend_add_to_dense(F11, F12, F21, F22_, this, task_depth);
-      if (rchild_)
-        rchild_->extend_add_to_dense(F11, F12, F21, F22_, this, task_depth);
-      if (dsep) {
-        F11blr_ = BLRM_t
-          (F11, sep_tiles_, admissibility_, piv_, opts.BLR_options());
-        F11.clear();
-        if (dupd) {
-          F12.laswp(piv_, true);
-          trsm(Side::L, UpLo::L, Trans::N, Diag::U,
-              scalar_t(1.), F11blr_, F12, task_depth);
-          F12blr_ = BLRM_t(F12, sep_tiles_, upd_tiles_, opts.BLR_options());
-          F12.clear();
-          trsm(Side::R, UpLo::U, Trans::N, Diag::N,
-              scalar_t(1.), F11blr_, F21, task_depth);
-          F21blr_ = BLRM_t(F21, upd_tiles_, sep_tiles_, opts.BLR_options());
-          F21.clear();
-          gemm(Trans::N, Trans::N, scalar_t(-1.), F21blr_, F12blr_,
-              scalar_t(1.), F22_, task_depth);
-        }
-      }
-#endif
-    } else { // ACA or BACA
-      auto F11elem = [&](const std::vector<std::size_t>& lI,
-                         const std::vector<std::size_t>& lJ, DenseM_t& B) {
-        auto gI = lI; auto gJ = lJ;
-        for (auto& i : gI) i += sep_begin_;
-        for (auto& j : gJ) j += sep_begin_;
-        A.extract_separator(sep_end_, gI, gJ, B, task_depth);
-        if (lchild_) lchild_->extract_CB_sub_matrix(gI, gJ, B, task_depth);
-        if (rchild_) rchild_->extract_CB_sub_matrix(gI, gJ, B, task_depth);
-      };
-      auto F12elem = [&](const std::vector<std::size_t>& lI,
-                         const std::vector<std::size_t>& lJ, DenseM_t& B) {
-        auto gI = lI; auto gJ = lJ;
-        for (auto& i : gI) i += sep_begin_;
-        for (auto& j : gJ) j = this->upd_[j];
-        A.extract_separator(sep_end_, gI, gJ, B, task_depth);
-        if (lchild_) lchild_->extract_CB_sub_matrix(gI, gJ, B, task_depth);
-        if (rchild_) rchild_->extract_CB_sub_matrix(gI, gJ, B, task_depth);
-      };
-      auto F21elem = [&](const std::vector<std::size_t>& lI,
-                         const std::vector<std::size_t>& lJ, DenseM_t& B) {
-        auto gI = lI; auto gJ = lJ;
-        for (auto& i : gI) i = this->upd_[i];
-        for (auto& j : gJ) j += sep_begin_;
-        A.extract_separator(sep_end_, gI, gJ, B, task_depth);
-        if (lchild_) lchild_->extract_CB_sub_matrix(gI, gJ, B, task_depth);
-        if (rchild_) rchild_->extract_CB_sub_matrix(gI, gJ, B, task_depth);
-      };
-      auto F22elem = [&](const std::vector<std::size_t>& lI,
-                         const std::vector<std::size_t>& lJ, DenseM_t& B) {
-        B.zero();
-        auto gI = lI; auto gJ = lJ;
-        for (auto& i : gI) i = this->upd_[i];
-        for (auto& j : gJ) j = this->upd_[j];
-        if (lchild_) lchild_->extract_CB_sub_matrix(gI, gJ, B, task_depth);
-        if (rchild_) rchild_->extract_CB_sub_matrix(gI, gJ, B, task_depth);
-      };
-      BLRM_t::construct_and_partial_factor
-        (dsep, dupd, F11elem, F12elem, F21elem, F22elem,
-         F11blr_, piv_, F12blr_, F21blr_, F22blr_,
-         sep_tiles_, upd_tiles_, admissibility_, opts.BLR_options());
-      if (lchild_) lchild_->release_work_memory();
-      if (rchild_) rchild_->release_work_memory();
-    }
-    // TODO flops
-    /*if (opts.print_root_front_stats()) {
-      std::cout << "#   - BLR front: N = " << dim_sep()
-                << " , N^2 = " << dim_sep() * dim_sep()
-                << ", peak memory= " << double(strumpack::params::peak_memory) / 1.0e6 << " MB" << std::endl;
-    }*/
-    if (etree_level == 0 && opts.print_root_front_stats()) {
-      auto time = t.elapsed();
-      auto nnz = F11blr_.nonzeros();
-      std::cout << "#   - BLR root front: N = " << dim_sep()
-                << " , N^2 = " << dim_sep() * dim_sep()
-                << " , nnz = " << nnz
-                << " , " << float(nnz) / (dim_sep()*dim_sep()) * 100.
-                << " % compression, time = " << time
-                << " sec, "
-                << " maxrank= " << F11blr_.rank() << std::endl;
-#if defined(STRUMPACK_COUNT_FLOPS)
-      ftot = params::flops - f0;
-      std::cout << "#   - BLR root front: factor flops = " << double(ftot) << std::endl;
-#endif
-    }
-  }
-
-  template<typename scalar_t,typename integer_t> void
-  FrontalMatrixBLR<scalar_t,integer_t>::forward_multifrontal_solve
-  (DenseM_t& b, DenseM_t* work, int etree_level, int task_depth) const {
-    DenseMW_t bupd(dim_upd(), b.cols(), work[0], 0, 0);
-    bupd.zero();
-    if (task_depth == 0) {
-      // tasking when calling the children
-#pragma omp parallel if(!omp_in_parallel())
-#pragma omp single nowait
-      this->fwd_solve_phase1(b, bupd, work, etree_level, task_depth);
-      // no tasking for the root node computations, use system blas threading!
-      fwd_solve_phase2(b, bupd, etree_level, params::task_recursion_cutoff_level);
-    } else {
-      this->fwd_solve_phase1(b, bupd, work, etree_level, task_depth);
-      fwd_solve_phase2(b, bupd, etree_level, task_depth);
-    }
-  }
-
-  template<typename scalar_t,typename integer_t> void
-  FrontalMatrixBLR<scalar_t,integer_t>::fwd_solve_phase2
-  (DenseM_t& b, DenseM_t& bupd, int etree_level, int task_depth) const {
-    if (dim_sep()) {
-      DenseMW_t bloc(dim_sep(), b.cols(), b, this->sep_begin_, 0);
-      bloc.laswp(piv_, true);
-#if 1
-      BLRM_t::trsmLNU_gemm(F11blr_, F21blr_, bloc, bupd, task_depth);
-#else
-      if (b.cols() == 1) {
-        trsv(UpLo::L, Trans::N, Diag::U, F11blr_, bloc, task_depth);
-        if (dim_upd())
-          gemv(Trans::N, scalar_t(-1.), F21blr_, bloc,
-               scalar_t(1.), bupd, task_depth);
-      } else {
-        trsm(Side::L, UpLo::L, Trans::N, Diag::U,
-             scalar_t(1.), F11blr_, bloc, task_depth);
-        if (dim_upd())
-          gemm(Trans::N, Trans::N, scalar_t(-1.), F21blr_, bloc,
-               scalar_t(1.), bupd, task_depth);
-      }
-#endif
-    }
-  }
-
-  template<typename scalar_t,typename integer_t> void
-  FrontalMatrixBLR<scalar_t,integer_t>::backward_multifrontal_solve
-  (DenseM_t& y, DenseM_t* work, int etree_level, int task_depth) const {
-    DenseMW_t yupd(dim_upd(), y.cols(), work[0], 0, 0);
-    if (task_depth == 0) {
-      // no tasking in blas routines, use system threaded blas instead
-      bwd_solve_phase1
-        (y, yupd, etree_level, params::task_recursion_cutoff_level);
-#pragma omp parallel if(!omp_in_parallel())
-#pragma omp single nowait
-      // tasking when calling children
-      this->bwd_solve_phase2(y, yupd, work, etree_level, task_depth);
-    } else {
-      bwd_solve_phase1(y, yupd, etree_level, task_depth);
-      this->bwd_solve_phase2(y, yupd, work, etree_level, task_depth);
-    }
-  }
-
-  template<typename scalar_t,typename integer_t> void
-  FrontalMatrixBLR<scalar_t,integer_t>::bwd_solve_phase1
-  (DenseM_t& y, DenseM_t& yupd, int etree_level, int task_depth) const {
-    if (dim_sep()) {
-      DenseMW_t yloc(dim_sep(), y.cols(), y, this->sep_begin_, 0);
-#if 1
-      BLRM_t::gemm_trsmUNN(F11blr_, F12blr_, yloc, yupd, task_depth);
-#else
-      if (y.cols() == 1) {
-        if (dim_upd())
-          gemv(Trans::N, scalar_t(-1.), F12blr_, yupd,
-               scalar_t(1.), yloc, task_depth);
-        trsv(UpLo::U, Trans::N, Diag::N, F11blr_, yloc, task_depth);
-      } else {
-        if (dim_upd())
-          gemm(Trans::N, Trans::N, scalar_t(-1.), F12blr_, yupd,
-               scalar_t(1.), yloc, task_depth);
-        trsm(Side::L, UpLo::U, Trans::N, Diag::N,
-             scalar_t(1.), F11blr_, yloc, task_depth);
-      }
-#endif
-    }
-  }
-
-  template<typename scalar_t,typename integer_t> void
-  FrontalMatrixBLR<scalar_t,integer_t>::extract_CB_sub_matrix
-  (const std::vector<std::size_t>& I, const std::vector<std::size_t>& J,
-   DenseM_t& B, int task_depth) const {
-    std::vector<std::size_t> lJ, oJ;
-    this->find_upd_indices(J, lJ, oJ);
-    if (lJ.empty()) return;
-    std::vector<std::size_t> lI, oI;
-    this->find_upd_indices(I, lI, oI);
-    if (lI.empty()) return;
-    const std::size_t dupd = dim_upd();
-    if (F22blr_.rows() == dupd) {
-      // extract requires the indices to be sorted
-      // auto T = F22blr_.extract(lI, lJ);
-      // for (std::size_t j=0; j<lJ.size(); j++)
-      //   for (std::size_t i=0; i<lI.size(); i++)
-      //     B(oI[i], oJ[j]) += T(i, j);
-      for (std::size_t j=0; j<lJ.size(); j++)
-        for (std::size_t i=0; i<lI.size(); i++)
-          B(oI[i], oJ[j]) += F22blr_(lI[i], lJ[j]);
-    } else {
-      for (std::size_t j=0; j<lJ.size(); j++)
-        for (std::size_t i=0; i<lI.size(); i++)
-          B(oI[i], oJ[j]) += F22_(lI[i], lJ[j]);
-    }
-    STRUMPACK_FLOPS((is_complex<scalar_t>() ? 2 : 1) * lJ.size() * lI.size());
-  }
-
-  template<typename scalar_t,typename integer_t> long long
-  FrontalMatrixBLR<scalar_t,integer_t>::node_factor_nonzeros() const {
-    return F11blr_.nonzeros() + F12blr_.nonzeros() + F21blr_.nonzeros();
-  }
-
-  template<typename scalar_t,typename integer_t> void
-  FrontalMatrixBLR<scalar_t,integer_t>::partition
-  (const Opts_t& opts, const SpMat_t& A,
-   integer_t* sorder, bool is_root, int task_depth) {
-    if (dim_sep()) {
-      auto g = A.extract_graph
-        (opts.separator_ordering_level(), sep_begin_, sep_end_);
-      auto sep_tree = g.recursive_bisection
-        (opts.compression_leaf_size(1), 0,
-         sorder+sep_begin_, nullptr, 0, 0, dim_sep());
-      std::vector<integer_t> siorder(dim_sep());
-      for (integer_t i=sep_begin_; i<sep_end_; i++)
-        siorder[sorder[i]] = i - sep_begin_;
-      g.permute(sorder+sep_begin_, siorder.data());
-      for (integer_t i=sep_begin_; i<sep_end_; i++)
-        sorder[i] = sorder[i] + sep_begin_;
-      sep_tiles_ = sep_tree.template leaf_sizes<std::size_t>();
-      admissibility_ = g.admissibility(sep_tiles_);
-    }
-    if (dim_upd()) {
-      auto leaf = opts.BLR_options().leaf_size();
-      auto nt = std::ceil(float(dim_upd()) / leaf);
-      upd_tiles_.resize(nt, leaf);
-      upd_tiles_.back() = dim_upd() - leaf*(nt-1);
-    }
-  }
-
-  template<typename scalar_t,typename integer_t> void
-  FrontalMatrixBLR<scalar_t,integer_t>::draw_node
-  (std::ostream& of, bool is_root) const {
-    F11blr_.draw(of, this->sep_begin(), this->sep_begin());
-  }
-
-=======
->>>>>>> ad5d1f25
 } // end namespace strumpack
 
 #endif