--- conflicted
+++ resolved
@@ -199,17 +199,10 @@
     if (task_depth == 0) {
 #pragma omp parallel default(shared)
 #pragma omp single nowait
-<<<<<<< HEAD
-      {
-        factor_phase1(A, opts, workspace, etree_level, task_depth+1);
-        factor_phase2(A, opts, etree_level, task_depth);
-      }
-=======
       err = factor_phase1(A, opts, workspace, etree_level, task_depth);
       // do not use tasking for blas/lapack parallelism (use system
       // blas threading!)
       factor_phase2(A, opts, etree_level, params::task_recursion_cutoff_level);
->>>>>>> e805a95c
     } else {
       err = factor_phase1(A, opts, workspace, etree_level, task_depth);
       factor_phase2(A, opts, etree_level, task_depth);
@@ -221,12 +214,6 @@
   FrontalMatrixDense<scalar_t,integer_t>::factor_phase1
   (const SpMat_t& A, const Opts_t& opts, VectorPool<scalar_t>& workspace,
    int etree_level, int task_depth) {
-<<<<<<< HEAD
-    if (lchild_)
-      lchild_->factor(A, opts, workspace, etree_level+1, task_depth);
-    if (rchild_)
-      rchild_->factor(A, opts, workspace, etree_level+1, task_depth);
-=======
     ReturnCode el = ReturnCode::SUCCESS, er = ReturnCode::SUCCESS;
     if (task_depth < params::task_recursion_cutoff_level) {
       if (lchild_)
@@ -247,7 +234,6 @@
     ReturnCode err_code = ReturnCode::SUCCESS;
     if (el != ReturnCode::SUCCESS) err_code = el;
     if (er != ReturnCode::SUCCESS) err_code = er;
->>>>>>> e805a95c
     // TODO can we allocate the memory in one go??
     const auto dsep = dim_sep();
     const auto dupd = dim_upd();
