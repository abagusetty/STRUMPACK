/*
 * STRUMPACK -- STRUctured Matrices PACKage, Copyright (c) 2014, The
 * Regents of the University of California, through Lawrence Berkeley
 * National Laboratory (subject to receipt of any required approvals
 * from the U.S. Dept. of Energy).  All rights reserved.
 *
 * If you have questions about your rights to use or distribute this
 * software, please contact Berkeley Lab's Technology Transfer
 * Department at TTD@lbl.gov.
 *
 * NOTICE. This software is owned by the U.S. Department of Energy. As
 * such, the U.S. Government has been granted for itself and others
 * acting on its behalf a paid-up, nonexclusive, irrevocable,
 * worldwide license in the Software to reproduce, prepare derivative
 * works, and perform publicly and display publicly.  Beginning five
 * (5) years after the date permission to assert copyright is obtained
 * from the U.S. Department of Energy, and subject to any subsequent
 * five (5) year renewals, the U.S. Government igs granted for itself
 * and others acting on its behalf a paid-up, nonexclusive,
 * irrevocable, worldwide license in the Software to reproduce,
 * prepare derivative works, distribute copies to the public, perform
 * publicly and display publicly, and to permit others to do so.
 *
 * Developers: Pieter Ghysels, Francois-Henry Rouet, Xiaoye S. Li.
 *             (Lawrence Berkeley National Lab, Computational Research
 *             Division).
 *
 */
#include "StrumpackParameters.hpp"
#include "FrontalMatrixHODLRMPI.hpp"
#include "FrontalMatrixBLRMPI.hpp"
#include "ExtendAdd.hpp"
#include "BLR/BLRExtendAdd.hpp"

namespace strumpack {

  template<typename scalar_t,typename integer_t>
  FrontalMatrixHODLRMPI<scalar_t,integer_t>::FrontalMatrixHODLRMPI
  (integer_t sep, integer_t sep_begin, integer_t sep_end,
   std::vector<integer_t>& upd, const MPIComm& comm, int total_procs)
    : FrontalMatrixMPI<scalar_t,integer_t>
    (sep, sep_begin, sep_end, upd, comm, total_procs) {
  }

  template<typename scalar_t,typename integer_t>
  FrontalMatrixHODLRMPI<scalar_t,integer_t>::~FrontalMatrixHODLRMPI() {
#if defined(STRUMPACK_COUNT_FLOPS)
    auto HOD_mem =
      F11_.get_stat("Mem_Fill") + F11_.get_stat("Mem_Factor")
      + F12_.get_stat("Mem_Fill") + F21_.get_stat("Mem_Fill");
    if (F22_) HOD_mem += F22_->get_stat("Mem_Fill");
    STRUMPACK_SUB_MEMORY(HOD_mem*1.e6);
#endif
  }

  template<typename scalar_t,typename integer_t> void
  FrontalMatrixHODLRMPI<scalar_t,integer_t>::release_work_memory() {
    if (F22_) {
      TaskTimer t_traverse(TaskType::BF_EXTRACT_TRAVERSE, 3),
        t_bf(TaskType::BF_EXTRACT_ENTRY, 3),
        t_comm(TaskType::BF_EXTRACT_COMM, 3);
      t_traverse.set_elapsed(F22_->get_stat("Time_Entry_Traverse"));
      t_bf.set_elapsed(F22_->get_stat("Time_Entry_BF"));
      t_comm.set_elapsed(F22_->get_stat("Time_Entry_Comm"));
      STRUMPACK_SUB_MEMORY(F22_->get_stat("Mem_Fill")*1.e6);
      F22_.reset(nullptr);
    }
  }

  template<typename scalar_t,typename integer_t> DistributedMatrix<scalar_t>
  FrontalMatrixHODLRMPI<scalar_t,integer_t>::get_dense_CB() const {
    auto dupd = dim_upd();
    DistM_t dF22(grid(), dupd, dupd), eye(grid(), dupd, dupd);
    eye.eye();
    F22_->mult(Trans::N, eye, dF22);
    return dF22;
  }

  template<typename scalar_t,typename integer_t> void
  FrontalMatrixHODLRMPI<scalar_t,integer_t>::extend_add_copy_to_buffers
  (std::vector<std::vector<scalar_t>>& sbuf, const FMPI_t* pa) const {
    if (!dim_upd()) return;
    if (Comm().is_null()) return;
<<<<<<< HEAD
    // auto dupd = dim_upd();
    // DistM_t dF22(grid(), dupd, dupd), eye(grid(), dupd, dupd);
    // eye.eye();
    // F22_->mult(Trans::N, eye, dF22);
    auto dF22 = get_dense_CB();
=======
    auto dF22 = F22_->dense(grid());
>>>>>>> e805a95c
    ExtendAdd<scalar_t,integer_t>::extend_add_copy_to_buffers
      (dF22, sbuf, pa, this->upd_to_parent(pa));
  }
  template<typename scalar_t,typename integer_t> void
  FrontalMatrixHODLRMPI<scalar_t,integer_t>::extadd_blr_copy_to_buffers
  (std::vector<std::vector<scalar_t>>& sbuf, const FBLRMPI_t* pa) const {
    auto dF22 = get_dense_CB();
    BLR::BLRExtendAdd<scalar_t,integer_t>::copy_to_buffers
      (dF22, sbuf, pa, this->upd_to_parent(pa));
  }

  template<typename scalar_t,typename integer_t> void
  FrontalMatrixHODLRMPI<scalar_t,integer_t>::extadd_blr_copy_to_buffers_col
  (std::vector<std::vector<scalar_t>>& sbuf, const FBLRMPI_t* pa,
  integer_t begin_col, integer_t end_col, const SPOptions<scalar_t>& opts) const {
    auto dF22 = get_dense_CB();
    BLR::BLRExtendAdd<scalar_t,integer_t>::copy_to_buffers_col
      (dF22, sbuf, pa, this->upd_to_parent(pa), begin_col, end_col);
  }

  template<typename scalar_t,typename integer_t> void
  FrontalMatrixHODLRMPI<scalar_t,integer_t>::extadd_blr_copy_to_buffers
  (std::vector<std::vector<scalar_t>>& sbuf, const FBLRMPI_t* pa) const {
    if (!dim_upd()) return;
    if (Comm().is_null()) return;
    auto dF22 = F22_->dense(grid());
    BLR::BLRExtendAdd<scalar_t,integer_t>::copy_to_buffers
      (dF22, sbuf, pa, this->upd_to_parent(pa));
  }

  template<typename scalar_t,typename integer_t> void
  FrontalMatrixHODLRMPI<scalar_t,integer_t>::extadd_blr_copy_to_buffers_col
  (std::vector<std::vector<scalar_t>>& sbuf, const FBLRMPI_t* pa,
  integer_t begin_col, integer_t end_col, const SPOptions<scalar_t>& opts) const {
    if (!dim_upd()) return;
    if (Comm().is_null()) return;
    auto dF22 = F22_->dense(grid());
    BLR::BLRExtendAdd<scalar_t,integer_t>::copy_to_buffers_col
      (dF22, sbuf, pa, this->upd_to_parent(pa), begin_col, end_col);
  }

  template<typename scalar_t,typename integer_t> void
  FrontalMatrixHODLRMPI<scalar_t,integer_t>::extadd_blr_copy_from_buffers
  (BLRMPI_t& F11, BLRMPI_t& F12, BLRMPI_t& F21, BLRMPI_t& F22,
   scalar_t** pbuf, const FBLRMPI_t* pa) const {
    BLR::BLRExtendAdd<scalar_t,integer_t>::copy_from_buffers
      (F11, F12, F21, F22, pbuf, pa, this);
  }

  template<typename scalar_t,typename integer_t> void
  FrontalMatrixHODLRMPI<scalar_t,integer_t>::extadd_blr_copy_from_buffers_col
  (BLRMPI_t& F11, BLRMPI_t& F12, BLRMPI_t& F21, BLRMPI_t& F22,
   scalar_t** pbuf, const FBLRMPI_t* pa,
   integer_t begin_col, integer_t end_col) const {
    BLR::BLRExtendAdd<scalar_t,integer_t>::copy_from_buffers_col
      (F11, F12, F21, F22, pbuf, pa, this, begin_col, end_col);
  }

  template<typename scalar_t,typename integer_t> void
  FrontalMatrixHODLRMPI<scalar_t,integer_t>::sample_CB
  (Trans op, const DistM_t& R, DistM_t& S, F_t* pa) const {
    if (!dim_upd()) return;
    if (Comm().is_null()) return;
    S = DistM_t(grid(), dim_upd(), R.cols());
    TIMER_TIME(TaskType::F22_MULT, 2, t_sprod);
    F22_->mult(op, R, S);
  }

  template<typename scalar_t,typename integer_t> void
  FrontalMatrixHODLRMPI<scalar_t,integer_t>::sample_children_CB
  (Trans op, const DistM_t& R, DistM_t& S) {
    if (!lchild_ && !rchild_) return;
    DistM_t Sl, Sr, Rl, Rr;
    DenseM_t seqSl, seqSr, seqRl, seqRr;
    if (lchild_) {
      lchild_->extract_from_R2D(R, Rl, seqRl, this, visit(lchild_));
      seqSl = DenseM_t(seqRl.rows(), seqRl.cols());
      seqSl.zero();
    }
    if (rchild_) {
      rchild_->extract_from_R2D(R, Rr, seqRr, this, visit(rchild_));
      seqSr = DenseM_t(seqRr.rows(), seqRr.cols());
      seqSr.zero();
    }
    if (visit(lchild_)) lchild_->sample_CB(op, Rl, Sl, seqRl, seqSl, this);
    if (visit(rchild_)) rchild_->sample_CB(op, Rr, Sr, seqRr, seqSr, this);
    std::vector<std::vector<scalar_t>> sbuf(this->P());
    if (visit(lchild_)) lchild_->skinny_ea_to_buffers(Sl, seqSl, sbuf, this);
    if (visit(rchild_)) rchild_->skinny_ea_to_buffers(Sr, seqSr, sbuf, this);
    std::vector<scalar_t,NoInit<scalar_t>> rbuf;
    std::vector<scalar_t*> pbuf;
    Comm().all_to_all_v(sbuf, rbuf, pbuf);
    if (lchild_)
      lchild_->skinny_ea_from_buffers(S, pbuf.data(), this);
    if (rchild_)
      rchild_->skinny_ea_from_buffers
        (S, pbuf.data()+this->master(rchild_), this);
  }

  template<typename scalar_t,typename integer_t> void
  FrontalMatrixHODLRMPI<scalar_t,integer_t>::extract_CB_sub_matrix_2d
  (const VecVec_t& I, const VecVec_t& J, std::vector<DistM_t>& B) const {
    if (Comm().is_null() || !dim_upd()) return;
    // TIMER_TIME(TaskType::HSS_EXTRACT_SCHUR, 3, t_ex_schur);
    auto nB = I.size();
    std::vector<std::vector<std::size_t>> lI(nB), lJ(nB), oI(nB), oJ(nB);
    std::vector<DistM_t> Bloc(nB);
    for (std::size_t i=0; i<nB; i++) {
      this->find_upd_indices(I[i], lI[i], oI[i]);
      this->find_upd_indices(J[i], lJ[i], oJ[i]);
#if defined(STRUMPACK_PERMUTE_CB)
      if (CB_perm_.size() == std::size_t(this->dim_upd())) {
        for (auto& li : lI[i]) li = CB_perm_[li];
        for (auto& lj : lJ[i]) lj = CB_perm_[lj];
      }
#endif
      Bloc[i] = DistM_t(grid(), lI[i].size(), lJ[i].size());
    }
    {
      TIMER_TIME(TaskType::EXTRACT_ELEMS, 2, t_a2a);
      F22_->extract_elements(lI, lJ, Bloc);
    }
    std::vector<std::vector<scalar_t>> sbuf(this->P());
    for (std::size_t i=0; i<nB; i++)
      ExtendAdd<scalar_t,integer_t>::extend_copy_to_buffers
        (Bloc[i], oI[i], oJ[i], B[i], sbuf);
    std::vector<scalar_t,NoInit<scalar_t>> rbuf;
    std::vector<scalar_t*> pbuf;
    {
      TIMER_TIME(TaskType::GET_SUBMATRIX_2D_A2A, 2, t_a2a);
      Comm().all_to_all_v(sbuf, rbuf, pbuf);
    }
    for (std::size_t i=0; i<nB; i++)
      ExtendAdd<scalar_t,integer_t>::extend_copy_from_buffers
        (B[i], oI[i], oJ[i], Bloc[i], pbuf);
  }

  template<typename scalar_t,typename integer_t> ReturnCode
  FrontalMatrixHODLRMPI<scalar_t,integer_t>::multifrontal_factorization
  (const SpMat_t& A, const Opts_t& opts, int etree_level, int task_depth) {
<<<<<<< HEAD
    double tol_used;
    if (visit(lchild_))
      lchild_->multifrontal_factorization(A, opts, etree_level+1, task_depth);
    if (visit(rchild_))
      rchild_->multifrontal_factorization(A, opts, etree_level+1, task_depth);
    if (!dim_blk()) return;
=======
    ReturnCode err_code = ReturnCode::SUCCESS;
    if (visit(lchild_)) {
      auto el = lchild_->multifrontal_factorization
        (A, opts, etree_level+1, task_depth);
      if (el != ReturnCode::SUCCESS) err_code = el;
    }
    if (visit(rchild_)) {
      auto er = rchild_->multifrontal_factorization
        (A, opts, etree_level+1, task_depth);
      if (er != ReturnCode::SUCCESS) err_code = er;
    }
    if (!dim_blk()) return err_code;
>>>>>>> e805a95c
    TaskTimer t("FrontalMatrixHODLRMPI_factor");
    if (opts.print_compressed_front_stats()) t.start();
    {
        auto lopts = opts;
        // int flag=0;
        // if(lchild_){
        //   if (lchild_->type() != "FrontalMatrixHODLRMPI" && lchild_->type() != "FrontalMatrixHODLR")
        //     flag=1;        
        // }
        // if(rchild_){
        //   if (rchild_->type() != "FrontalMatrixHODLRMPI" && rchild_->type() != "FrontalMatrixHODLR")
        //     flag=1;        
        // }
        // if(etree_level>4){
        //   lopts.HODLR_options().set_BF_entry_n15(true);
        //   int knn=0;
        //   lopts.HODLR_options().set_knn_hodlrbf(knn);
        //   lopts.HODLR_options().set_knn_lrbf(knn);
        // }      
      tol_used=lopts.HODLR_options().rel_tol();
      // if(etree_level>4){
      //   tol_used/=(etree_level+1);
      // }
      lopts.HODLR_options().set_rel_tol
        (tol_used);            
      construct_hierarchy(A, lopts);
    }
    switch (opts.HODLR_options().compression_algorithm()) {
    case HODLR::CompressionAlgorithm::RANDOM_SAMPLING:
      compress_sampling(A, opts); break;
    case HODLR::CompressionAlgorithm::ELEMENT_EXTRACTION: {
      auto lopts = opts;
      lopts.HODLR_options().set_rel_tol
        (lopts.HODLR_options().rel_tol() / (etree_level+1));      
      compress_extraction(A, lopts);
    } break;
    }
#if defined(STRUMPACK_COUNT_FLOPS)
    auto HOD_peak_mem = F11_.get_stat("Mem_Peak") +
      F12_.get_stat("Mem_Peak") + F21_.get_stat("Mem_Peak");
    if (F22_) HOD_peak_mem += F22_->get_stat("Mem_Peak");
    STRUMPACK_ADD_MEMORY(HOD_peak_mem*1.e6);
    STRUMPACK_SUB_MEMORY(HOD_peak_mem*1.e6);
    auto HOD_mem =
      F11_.get_stat("Mem_Fill") + F11_.get_stat("Mem_Factor") +
      F12_.get_stat("Mem_Fill") + F21_.get_stat("Mem_Fill");
    if (F22_) HOD_mem += F22_->get_stat("Mem_Fill");
    STRUMPACK_ADD_MEMORY(HOD_mem*1.e6);
#endif
    if (opts.print_compressed_front_stats()) {
      auto time = t.elapsed();
      float perbyte = 1.0e6 / sizeof(scalar_t);
      float tmp[5];
      float& F11nnzH = tmp[0];
      float& F11nnzFactors = tmp[1];
      float& F12nnzH = tmp[2];
      float& F21nnzH = tmp[3];
      float& F22nnzH = tmp[4];
      auto F11rank = F11_.get_stat("Rank_max");
      F11nnzH = F11_.get_stat("Mem_Fill") * perbyte;
      F11nnzFactors = F11_.get_stat("Mem_Factor") * perbyte;
      auto F12rank = F12_.get_stat("Rank_max");
      F12nnzH = F12_.get_stat("Mem_Fill") * perbyte;
      auto F21rank = F21_.get_stat("Rank_max");
      F21nnzH = F21_.get_stat("Mem_Fill") * perbyte;
      int F22rank = 0;
      if (F22_) {
        F22rank = F22_->get_stat("Rank_max");
        F22nnzH = F22_->get_stat("Mem_Fill") * perbyte;
      } else F22nnzH = 0.;
      Comm().reduce(tmp, 5, MPI_SUM);
      if (Comm().is_root()) {
        std::cout << "#   - HODLRMPI front: Nsep= " << dim_sep()
                  << " , Nupd= " << dim_upd()
                  << " level= " << etree_level << "\n#       "
                  << " nnz(F11)= " << F11nnzH << " , nnz(factor(F11))= "
                  << F11nnzFactors << " , rank(F11)= " << F11rank << " ,\n#       "
                  << " nnz(F12)= " << F12nnzH << " , rank(F12)= " << F12rank << " , "
                  << " nnz(F21)= " << F21nnzH << " , rank(F21)= " << F21rank << " ,\n#       "
                  << " nnz(F22)= " << F22nnzH << " , rank(F22)= " << F22rank << " , "
                  << (float(tmp[0]+tmp[1]+tmp[2]+tmp[3]+tmp[4])
                      / (float(dim_blk())*dim_blk()) * 100.)
                  << " %compression, time= " << time
                  << " sec" << " tol_used(F11/F22)= "<< tol_used << std::endl;
#if defined(STRUMPACK_COUNT_FLOPS)
        std::cout << "#        total memory: "
                  << double(strumpack::params::memory) / 1.0e6 << " MB"
                  << ",   peak memory: "
                  << double(strumpack::params::peak_memory) / 1.0e6
                  << " MB" << std::endl;;
#endif
      }
    }
    if (lchild_) lchild_->release_work_memory();
    if (rchild_) rchild_->release_work_memory();
    return err_code;
  }

  template<typename scalar_t,typename integer_t> void
  FrontalMatrixHODLRMPI<scalar_t,integer_t>::compress_extraction
  (const SpMat_t& A, const Opts_t& opts) {
    F11_.set_sampling_parameter(1.2);
    auto extract_F11 =
      [&](VecVec_t& I, VecVec_t& J, std::vector<DistMW_t>& B,
          HODLR::ExtractionMeta&) {
        for (auto& Ik : I) for (auto& i : Ik) i += sep_begin_;
        for (auto& Jk : J) for (auto& j : Jk) j += sep_begin_;
        this->extract_2d(A, I, J, B);
      };
    { TIMER_TIME(TaskType::HSS_COMPRESS, 0, t_f11_compress);
      F11_.compress(extract_F11); }
    { TIMER_TIME(TaskType::HSS_FACTOR, 0, t_fact);
      F11_.factor(); }
    compress_flops_F11();
    if (dim_upd()) {
      // F12_.set_sampling_parameter(2.0);
      // F21_.set_sampling_parameter(2.0);
      auto extract_F12 =
        [&](VecVec_t& I, VecVec_t& J, std::vector<DistMW_t>& B,
            HODLR::ExtractionMeta&) {
          for (auto& Ik : I) for (auto& i : Ik) i += sep_begin_;
#if defined(STRUMPACK_PERMUTE_CB)
          for (auto& Jk : J) for (auto& j : Jk) j = this->upd_[CB_iperm_[j]];
#else
          for (auto& Jk : J) for (auto& j : Jk) j = this->upd_[j];
#endif
          this->extract_2d(A, I, J, B);
        };
      auto extract_F21 =
        [&](VecVec_t& I, VecVec_t& J, std::vector<DistMW_t>& B,
            HODLR::ExtractionMeta&) {
#if defined(STRUMPACK_PERMUTE_CB)
          for (auto& Ik : I) for (auto& i : Ik) i = this->upd_[CB_iperm_[i]];
#else
          for (auto& Ik : I) for (auto& i : Ik) i = this->upd_[i];
#endif
          for (auto& Jk : J) for (auto& j : Jk) j += sep_begin_;
          this->extract_2d(A, I, J, B);
        };
      { TIMER_TIME(TaskType::LRBF_COMPRESS, 0, t_lrbf_compress);
        // int bsize = std::min(64.0,ceil(F11_.get_stat("Rank_max")/2.0));
        // F12_.set_BACA_block(bsize);
        F12_.compress(extract_F12);
        // bsize = std::min(64.0,ceil(F12_.get_stat("Rank_max")/2.0));
        // F21_.set_BACA_block(bsize);
        F21_.compress(extract_F21); }
      compress_flops_F12_F21();

      // first construct S=-F21*inv(F11)*F12 using matvecs, then
      // construct F22+S using element extraction
      long long int invf11_mult_flops = 0;
      auto sample_Schur =
        [&](Trans op, scalar_t a, const DenseM_t& R, scalar_t b, DenseM_t& S) {
          TIMER_TIME(TaskType::RANDOM_SAMPLING, 1, t_sampling);
          TIMER_TIME(TaskType::HSS_SCHUR_PRODUCT, 2, t_sprod);
          DenseM_t F12R(F12_.lrows(), R.cols()),
            invF11F12R(F11_.lrows(), R.cols());
          auto& F1 = (op == Trans::N) ? F12_ : F21_;
          auto& F2 = (op == Trans::N) ? F21_ : F12_;
          a = -a; // construct S=b*S-a*F21*inv(F11)*F12
          F1.mult(op, R, F12R);
          if (a != scalar_t(1.))
            F12R.scale(a);
          { TIMER_TIME(TaskType::F11INV_MULT, 3, t_f11invmult);
            invf11_mult_flops = F11_.inv_mult(op, F12R, invF11F12R);
          }
          if (b != scalar_t(0.)) {
            DenseM_t Stmp(S.rows(), S.cols());
            F2.mult(op, invF11F12R, Stmp);
            S.scale_and_add(b, Stmp);
          } else F2.mult(op, invF11F12R, S);
          compress_flops_Schur(invf11_mult_flops);
        };
      HODLR::ButterflyMatrix<scalar_t> Schur(*F22_, *F22_);
      { TIMER_TIME(TaskType::HSS_COMPUTE_SCHUR, 0, t_schur_compress);
        Schur.compress(sample_Schur);
      }
      auto extract_F22 =
        [&](VecVec_t& I, VecVec_t& J, std::vector<DistMW_t>& B,
            HODLR::ExtractionMeta& e) {
#if defined(STRUMPACK_PERMUTE_CB)
          for (auto& Ik : I) for (auto& i : Ik) i = this->upd_[CB_iperm_[i]];
          for (auto& Jk : J) for (auto& j : Jk) j = this->upd_[CB_iperm_[j]];
#else
          for (auto& Ik : I) for (auto& i : Ik) i = this->upd_[i];
          for (auto& Jk : J) for (auto& j : Jk) j = this->upd_[j];
#endif
          this->extract_2d(A, I, J, B, true);
          TIMER_TIME(TaskType::HSS_EXTRACT_SCHUR, 3, t_ex_schur);
          Schur.extract_add_elements(e, B);
        };
      TIMER_TIME(TaskType::HSS_COMPRESS_22, 0, t_f22_compress);
      // int bsize = std::min(64.0,ceil(Schur.get_stat("Rank_max")/2.0));
      // F22_->set_BACA_block(bsize);
      F22_->compress(extract_F22);
      compress_flops_F22();
    }
  }

  template<typename scalar_t,typename integer_t> void
  FrontalMatrixHODLRMPI<scalar_t,integer_t>::compress_sampling
  (const SpMat_t& A, const Opts_t& opts) {
    const auto dsep = dim_sep();
    const auto dupd = dim_upd();
    auto sample_front = [&](Trans op, const DistM_t& R, DistM_t& S) {
      S.zero();
      TIMER_TIME(TaskType::FRONT_MULTIPLY_2D, 1, t_fmult);
      A.front_multiply_2d(op, sep_begin_, sep_end_, this->upd_, R, S, 0);
      TIMER_STOP(t_fmult);
      TIMER_TIME(TaskType::UUTXR, 1, t_UUtxR);
      sample_children_CB(op, R, S);
      TIMER_STOP(t_UUtxR);
    };
    auto sample_F11 = [&](Trans op, const DenseM_t& R1, DenseM_t& S1) {
      TIMER_TIME(TaskType::RANDOM_SAMPLING, 0, t_sampling);
      auto n = R1.cols();
      DistM_t R(grid(), dsep+dupd, n), S(grid(), dsep+dupd, n);
      DistMW_t R1dist(dsep, n, R, 0, 0);
      DistMW_t(dupd, n, R, dsep, 0).zero();
      F11_.redistribute_1D_to_2D(R1, R1dist);
      sample_front(op, R, S);
      F11_.redistribute_2D_to_1D(DistMW_t(dsep, n, S, 0, 0), S1);
    };
    { TIMER_TIME(TaskType::HSS_COMPRESS, 0, t_f11_compress);
      F11_.compress(sample_F11); }
    { TIMER_TIME(TaskType::HSS_FACTOR, 0, t_fact);
      F11_.factor(); }
    compress_flops_F11();
    if (dupd) {
      auto sample_F12 = [&]
        (Trans op, scalar_t a, const DenseM_t& Rl, scalar_t b, DenseM_t& Sl) {
        TIMER_TIME(TaskType::RANDOM_SAMPLING, 0, t_sampling);
        auto n = Rl.cols();
        DistM_t R(grid(), dsep+dupd, n), S(grid(), dsep+dupd, n);
        if (op == Trans::N) {
          DistMW_t R2dist(dupd, n, R, dsep, 0);
          DistMW_t(dsep, n, R, 0, 0).zero();
          F12_.redistribute_1D_to_2D(Rl, R2dist, F12_.cdist());
          sample_front(op, R, S);
          F12_.redistribute_2D_to_1D
            (a, DistMW_t(dsep, n, S, 0, 0), b, Sl, F12_.rdist());
        } else {
          DistMW_t R1dist(dsep, n, R, 0, 0);
          DistMW_t(dupd, n, R, dsep, 0).zero();
          F12_.redistribute_1D_to_2D(Rl, R1dist, F12_.rdist());
          sample_front(op, R, S);
          F12_.redistribute_2D_to_1D
          (a, DistMW_t(dupd, n, S, dsep, 0), b, Sl, F12_.cdist());
        }
      };
      auto sample_F21 = [&]
        (Trans op, scalar_t a, const DenseM_t& Rl, scalar_t b, DenseM_t& Sl) {
        TIMER_TIME(TaskType::RANDOM_SAMPLING, 0, t_sampling);
        auto n = Rl.cols();
        DistM_t R(grid(), dsep+dupd, n), S(grid(), dsep+dupd, n);
        if (op == Trans::N) {
          DistMW_t R1dist(dsep, n, R, 0, 0);
          DistMW_t(dupd, n, R, dsep, 0).zero();
          F21_.redistribute_1D_to_2D(Rl, R1dist, F21_.cdist());
          sample_front(op, R, S);
          F12_.redistribute_2D_to_1D
            (a, DistMW_t(dupd, n, S, dsep, 0), b, Sl, F21_.rdist());
        } else {
          DistMW_t R2dist(dupd, n, R, dsep, 0);
          DistMW_t(dsep, n, R, 0, 0).zero();
          F21_.redistribute_1D_to_2D(Rl, R2dist, F21_.rdist());
          sample_front(op, R, S);
          F12_.redistribute_2D_to_1D
            (a, DistMW_t(dsep, n, S, 0, 0), b, Sl, F21_.cdist());
        }
      };
      { TIMER_TIME(TaskType::LRBF_COMPRESS, 0, t_lrbf_compress);
        F12_.compress(sample_F12);
        F21_.compress(sample_F21, F12_.get_stat("Rank_max")+10); }
      compress_flops_F12_F21();

      long long int invf11_mult_flops = 0;
      auto sample_F22 = [&](Trans op, const DenseM_t& R2, DenseM_t& S2) {
        TIMER_TIME(TaskType::RANDOM_SAMPLING, 0, t_sampling);
        auto n = R2.cols();
        DistM_t R(grid(), dsep+dupd, n), S(grid(), dsep+dupd, n);
        DistMW_t(dsep, n, R, 0, 0).zero();
        DistMW_t R2dist(dupd, n, R, dsep, 0);
        F22_->redistribute_1D_to_2D(R2, R2dist);
        sample_front(op, R, S);
        F22_->redistribute_2D_to_1D(DistMW_t(dupd, n, S, dsep, 0), S2);
        TIMER_TIME(TaskType::HSS_SCHUR_PRODUCT, 2, t_sprod);
        DenseM_t F12R2(F12_.lrows(), R2.cols()),
        invF11F12R2(F11_.lrows(), R2.cols()), S2tmp(S2.rows(), S2.cols());
        if (op == Trans::N) {
          F12_.mult(op, R2, F12R2);
          invf11_mult_flops = F11_.inv_mult(op, F12R2, invF11F12R2);
          F21_.mult(op, invF11F12R2, S2tmp);
        } else {
          F21_.mult(op, R2, F12R2);
          invf11_mult_flops = F11_.inv_mult(op, F12R2, invF11F12R2);
          F12_.mult(op, invF11F12R2, S2tmp);
        }
        S2.scaled_add(scalar_t(-1.), S2tmp);
        compress_flops_Schur(invf11_mult_flops);
      };
      { TIMER_TIME(TaskType::HSS_COMPRESS, 0, t_f22_compress);
        F22_->compress(sample_F22, std::max(F12_.get_stat("Rank_max"),
                                            F21_.get_stat("Rank_max"))); }
      compress_flops_F22();
    }
  }

  template<typename scalar_t,typename integer_t> void
  FrontalMatrixHODLRMPI<scalar_t,integer_t>::compress_flops_F11() {
#if defined(STRUMPACK_COUNT_FLOPS)
    long long int f11_fill_flops = F11_.get_stat("Flop_Fill");
    long long int f11_factor_flops = F11_.get_stat("Flop_Factor");
    STRUMPACK_HODLR_F11_FILL_FLOPS(f11_fill_flops);
    STRUMPACK_ULV_FACTOR_FLOPS(f11_factor_flops);
    STRUMPACK_FLOPS(f11_fill_flops + f11_factor_flops);
#endif
  }

  template<typename scalar_t,typename integer_t> void
  FrontalMatrixHODLRMPI<scalar_t,integer_t>::compress_flops_F12_F21() {
#if defined(STRUMPACK_COUNT_FLOPS)
    long long int f12_fill_flops = F12_.get_stat("Flop_Fill");
    long long int f21_fill_flops = F21_.get_stat("Flop_Fill");
    STRUMPACK_HODLR_F12_FILL_FLOPS(f12_fill_flops);
    STRUMPACK_HODLR_F21_FILL_FLOPS(f21_fill_flops);
    STRUMPACK_FLOPS(f12_fill_flops + f21_fill_flops);
#endif
  }

  template<typename scalar_t,typename integer_t> void
  FrontalMatrixHODLRMPI<scalar_t,integer_t>::compress_flops_F22() {
#if defined(STRUMPACK_COUNT_FLOPS)
    long long int f22_fill_flops = F22_->get_stat("Flop_Fill");
    STRUMPACK_HODLR_F22_FILL_FLOPS(f22_fill_flops);
    STRUMPACK_FLOPS(f22_fill_flops);
#endif
  }

  template<typename scalar_t,typename integer_t> void
  FrontalMatrixHODLRMPI<scalar_t,integer_t>::compress_flops_Schur
  (long long int invf11_mult_flops) {
#if defined(STRUMPACK_COUNT_FLOPS)
    long long int f21_mult_flops = F21_.get_stat("Flop_C_Mult"),
      f12_mult_flops = F12_.get_stat("Flop_C_Mult");
    long long int schur_flops = f21_mult_flops + invf11_mult_flops
      + f12_mult_flops; // + S.rows()*S.cols(); // extra scaling?
    STRUMPACK_SCHUR_FLOPS(schur_flops);
    STRUMPACK_FLOPS(schur_flops);
    STRUMPACK_HODLR_F21_MULT_FLOPS(f21_mult_flops);
    STRUMPACK_HODLR_F12_MULT_FLOPS(f12_mult_flops);
    STRUMPACK_HODLR_INVF11_MULT_FLOPS(invf11_mult_flops);
#endif
  }

  template<typename scalar_t,typename integer_t> void
  FrontalMatrixHODLRMPI<scalar_t,integer_t>::forward_multifrontal_solve
  (DenseM_t& bloc, DistM_t* bdist, DistM_t& bupd, DenseM_t& seqbupd,
   int etree_level) const {
    DistM_t CBl, CBr;
    DenseM_t seqCBl, seqCBr;
    if (visit(lchild_))
      lchild_->forward_multifrontal_solve
        (bloc, bdist, CBl, seqCBl, etree_level+1);
    if (visit(rchild_))
      rchild_->forward_multifrontal_solve
        (bloc, bdist, CBr, seqCBr, etree_level+1);
    DistM_t& b = bdist[this->sep_];
    bupd = DistM_t(grid(), dim_upd(), b.cols());
    bupd.zero();
    this->extend_add_b(b, bupd, CBl, CBr, seqCBl, seqCBr);
    if (this->dim_sep()) {
      TIMER_TIME(TaskType::SOLVE_LOWER, 0, t_s);
      DistM_t rhs(b);
#if defined(STRUMPACK_COUNT_FLOPS)
      auto solve_flops = F11_.solve(rhs, b);
      STRUMPACK_FLOPS(solve_flops);
#else
      F11_.solve(rhs, b);
#endif
      if (this->dim_upd()) {
        DistM_t tmp(bupd.grid(), bupd.rows(), bupd.cols());
        F21_.mult(Trans::N, b, tmp);
#if defined(STRUMPACK_PERMUTE_CB)
        auto gtmp = tmp.gather();
        DenseM_t gtmp2(gtmp);
        for (std::size_t r=0; r<gtmp.rows(); r++)
          for (std::size_t c=0; c<gtmp.cols(); c++)
            gtmp2(r, c) = gtmp(CB_perm_[r], c);
        tmp.scatter(gtmp2);
#endif
        bupd.scaled_add(scalar_t(-1.), tmp);
        STRUMPACK_FLOPS(F21_.get_stat("Flop_C_Mult") +
                        2*bupd.rows()*bupd.cols());
      }
    }
  }

  template<typename scalar_t,typename integer_t> void
  FrontalMatrixHODLRMPI<scalar_t,integer_t>::backward_multifrontal_solve
  (DenseM_t& yloc, DistM_t* ydist, DistM_t& yupd, DenseM_t& seqyupd,
   int etree_level) const {
    DistM_t& y = ydist[this->sep_];
    if (this->dim_sep() && this->dim_upd()) {
      TIMER_TIME(TaskType::SOLVE_UPPER, 0, t_s);
      DistM_t tmp(y.grid(), y.rows(), y.cols()),
        tmp2(y.grid(), y.rows(), y.cols());
#if defined(STRUMPACK_PERMUTE_CB)
      auto gyupd = yupd.gather();
      DenseM_t gyupd2(gyupd);
      for (std::size_t r=0; r<gyupd.rows(); r++)
        for (std::size_t c=0; c<gyupd.cols(); c++)
          gyupd2(r, c) = gyupd(CB_iperm_[r], c);
      yupd.scatter(gyupd2);
#endif
      F12_.mult(Trans::N, yupd, tmp);
#if defined(STRUMPACK_COUNT_FLOPS)
      auto solve_flops = F11_.solve(tmp, tmp2);
      STRUMPACK_FLOPS(solve_flops);
#else
      F11_.solve(tmp, tmp2);
#endif
      y.scaled_add(scalar_t(-1.), tmp2);
      STRUMPACK_FLOPS(F12_.get_stat("Flop_C_Mult") +
                      2*yloc.rows()*yloc.cols());
    }
    DistM_t CBl, CBr;
    DenseM_t seqCBl, seqCBr;
    this->extract_b(y, yupd, CBl, CBr, seqCBl, seqCBr);
    if (visit(lchild_))
      lchild_->backward_multifrontal_solve
        (yloc, ydist, CBl, seqCBl, etree_level+1);
    if (visit(rchild_))
      rchild_->backward_multifrontal_solve
        (yloc, ydist, CBr, seqCBr, etree_level+1);
  }

  template<typename scalar_t,typename integer_t> integer_t
  FrontalMatrixHODLRMPI<scalar_t,integer_t>::front_rank
  (int task_depth) const {
    return std::max(F11_.get_stat("Rank_max"),
                    std::max(F12_.get_stat("Rank_max"),
                             F21_.get_stat("Rank_max")));
  }

  template<typename scalar_t,typename integer_t> long long
  FrontalMatrixHODLRMPI<scalar_t,integer_t>::node_factor_nonzeros() const {
    return (F11_.get_stat("Mem_Fill") + F11_.get_stat("Mem_Factor")
            + F12_.get_stat("Mem_Fill") + F21_.get_stat("Mem_Fill"))
      * 1.0e6 / sizeof(scalar_t);
  }

  template<typename scalar_t,typename integer_t> void
  FrontalMatrixHODLRMPI<scalar_t,integer_t>::partition
  (const Opts_t& opts, const SpMat_t& A,
   integer_t* sorder, bool is_root, int task_depth) {
    if (Comm().is_null()) return;
    if (Comm().is_root()) {
      auto g = A.extract_graph
        (opts.separator_ordering_level(), sep_begin_, sep_end_);
      sep_tree_ = g.recursive_bisection
        (opts.HODLR_options().leaf_size(), 0,
         sorder+sep_begin_, nullptr, 0, 0, dim_sep());
      for (integer_t i=sep_begin_; i<sep_end_; i++)
        sorder[i] += sep_begin_;
    }
    sep_tree_.broadcast(Comm());
    Comm().broadcast(sorder+sep_begin_, dim_sep());
  }

  template<typename scalar_t,typename integer_t> void
  FrontalMatrixHODLRMPI<scalar_t,integer_t>::construct_hierarchy
  (const SpMat_t& A, const Opts_t& opts) {
    TIMER_TIME(TaskType::CONSTRUCT_HIERARCHY, 0, t_construct_h);
    TIMER_TIME(TaskType::EXTRACT_GRAPH, 0, t_graph_11);
    // g could be different on different ranks because of the length 2
    // edges, which are not all available on every rank. This is why
    // the sep_tree is broadcast (above in partition). Could this be
    // an issue in the HODLR code if the neighbors are not all the
    // same???
    auto g = A.extract_graph
      (opts.separator_ordering_level(), sep_begin_, sep_end_);
    TIMER_STOP(t_graph_11);
    F11_ = HODLR::HODLRMatrix<scalar_t>
      (Comm(), sep_tree_, g, opts.HODLR_options());
    if (dim_upd()) {
      if (opts.HODLR_options().compression_algorithm() ==
          HODLR::CompressionAlgorithm::ELEMENT_EXTRACTION) {
        TIMER_TIME(TaskType::EXTRACT_GRAPH, 0, t_graph_22);
        auto gCB = A.extract_graph_CB
          (opts.separator_ordering_level(), this->upd());
        auto g12 = A.extract_graph_sep_CB
          (opts.separator_ordering_level(), sep_begin_, sep_end_, this->upd());
        auto g21 = A.extract_graph_CB_sep
          (opts.separator_ordering_level(), sep_begin_, sep_end_, this->upd());
#if defined(STRUMPACK_PERMUTE_CB)
        CB_perm_.resize(dim_upd());
        CB_iperm_.resize(dim_upd());
        auto CB_tree = gCB.recursive_bisection
          (opts.HODLR_options().leaf_size(), 0,
           CB_perm_.data(), CB_iperm_.data(), 0, 0, gCB.size());
        gCB.permute(CB_perm_.data(), CB_iperm_.data());
        g12.permute_cols(CB_perm_.data());
        g21.permute_rows(CB_iperm_.data());
#else
        structured::ClusterTree CB_tree(dim_upd());
        CB_tree.refine(opts.HODLR_options().leaf_size());
#endif
        TIMER_STOP(t_graph_22);
        F22_ = std::unique_ptr<HODLR::HODLRMatrix<scalar_t>>
          (new HODLR::HODLRMatrix<scalar_t>
           (Comm(), CB_tree, gCB, opts.HODLR_options()));
        auto knn = opts.HODLR_options().knn_lrbf();
        auto nns12 = HODLR::get_odiag_neighbors(knn, g12, g, gCB);
        auto nns21 = HODLR::get_odiag_neighbors(knn, g21, gCB, g);
        F12_ = HODLR::ButterflyMatrix<scalar_t>
          (F11_, *F22_, nns12, nns21, opts.HODLR_options());
        F21_ = HODLR::ButterflyMatrix<scalar_t>
          (*F22_, F11_, nns21, nns12, opts.HODLR_options());
      } else {
        structured::ClusterTree CB_tree(dim_upd());
        CB_tree.refine(opts.HODLR_options().leaf_size());
        F22_ = std::unique_ptr<HODLR::HODLRMatrix<scalar_t>>
          (new HODLR::HODLRMatrix<scalar_t>
           (Comm(), CB_tree, opts.HODLR_options()));
        F12_ = HODLR::ButterflyMatrix<scalar_t>(F11_, *F22_);
        F21_ = HODLR::ButterflyMatrix<scalar_t>(*F22_, F11_);
      }
    }
  }

  // explicit template instantiations
  template class FrontalMatrixHODLRMPI<float,int>;
  template class FrontalMatrixHODLRMPI<double,int>;
  template class FrontalMatrixHODLRMPI<std::complex<float>,int>;
  template class FrontalMatrixHODLRMPI<std::complex<double>,int>;

  template class FrontalMatrixHODLRMPI<float,long int>;
  template class FrontalMatrixHODLRMPI<double,long int>;
  template class FrontalMatrixHODLRMPI<std::complex<float>,long int>;
  template class FrontalMatrixHODLRMPI<std::complex<double>,long int>;

  template class FrontalMatrixHODLRMPI<float,long long int>;
  template class FrontalMatrixHODLRMPI<double,long long int>;
  template class FrontalMatrixHODLRMPI<std::complex<float>,long long int>;
  template class FrontalMatrixHODLRMPI<std::complex<double>,long long int>;

} // end namespace strumpack<|MERGE_RESOLUTION|>--- conflicted
+++ resolved
@@ -81,15 +81,7 @@
   (std::vector<std::vector<scalar_t>>& sbuf, const FMPI_t* pa) const {
     if (!dim_upd()) return;
     if (Comm().is_null()) return;
-<<<<<<< HEAD
-    // auto dupd = dim_upd();
-    // DistM_t dF22(grid(), dupd, dupd), eye(grid(), dupd, dupd);
-    // eye.eye();
-    // F22_->mult(Trans::N, eye, dF22);
-    auto dF22 = get_dense_CB();
-=======
     auto dF22 = F22_->dense(grid());
->>>>>>> e805a95c
     ExtendAdd<scalar_t,integer_t>::extend_add_copy_to_buffers
       (dF22, sbuf, pa, this->upd_to_parent(pa));
   }
@@ -230,14 +222,6 @@
   template<typename scalar_t,typename integer_t> ReturnCode
   FrontalMatrixHODLRMPI<scalar_t,integer_t>::multifrontal_factorization
   (const SpMat_t& A, const Opts_t& opts, int etree_level, int task_depth) {
-<<<<<<< HEAD
-    double tol_used;
-    if (visit(lchild_))
-      lchild_->multifrontal_factorization(A, opts, etree_level+1, task_depth);
-    if (visit(rchild_))
-      rchild_->multifrontal_factorization(A, opts, etree_level+1, task_depth);
-    if (!dim_blk()) return;
-=======
     ReturnCode err_code = ReturnCode::SUCCESS;
     if (visit(lchild_)) {
       auto el = lchild_->multifrontal_factorization
@@ -250,7 +234,6 @@
       if (er != ReturnCode::SUCCESS) err_code = er;
     }
     if (!dim_blk()) return err_code;
->>>>>>> e805a95c
     TaskTimer t("FrontalMatrixHODLRMPI_factor");
     if (opts.print_compressed_front_stats()) t.start();
     {
