/*
 * STRUMPACK -- STRUctured Matrices PACKage, Copyright (c) 2014, The
 * Regents of the University of California, through Lawrence Berkeley
 * National Laboratory (subject to receipt of any required approvals
 * from the U.S. Dept. of Energy).  All rights reserved.
 *
 * If you have questions about your rights to use or distribute this
 * software, please contact Berkeley Lab's Technology Transfer
 * Department at TTD@lbl.gov.
 *
 * NOTICE. This software is owned by the U.S. Department of Energy. As
 * such, the U.S. Government has been granted for itself and others
 * acting on its behalf a paid-up, nonexclusive, irrevocable,
 * worldwide license in the Software to reproduce, prepare derivative
 * works, and perform publicly and display publicly.  Beginning five
 * (5) years after the date permission to assert copyright is obtained
 * from the U.S. Department of Energy, and subject to any subsequent
 * five (5) year renewals, the U.S. Government is granted for itself
 * and others acting on its behalf a paid-up, nonexclusive,
 * irrevocable, worldwide license in the Software to reproduce,
 * prepare derivative works, distribute copies to the public, perform
 * publicly and display publicly, and to permit others to do so.
 *
 * Developers: Pieter Ghysels, Francois-Henry Rouet, Xiaoye S. Li.
 *             (Lawrence Berkeley National Lab, Computational Research
 *             Division).
 */
#include "SparseSolverBase.hpp"

#if defined(STRUMPACK_USE_PAPI)
#include <papi.h>
#endif

#include "misc/Tools.hpp"
#include "misc/TaskTimer.hpp"
#include "StrumpackOptions.hpp"
#include "sparse/ordering/MatrixReordering.hpp"
#include "sparse/EliminationTree.hpp"
#include "iterative/IterativeSolvers.hpp"
#if defined(STRUMPACK_USE_CUDA)
#include "dense/CUDAWrapper.hpp"
#endif
#if defined(STRUMPACK_USE_HIP)
#include "dense/HIPWrapper.hpp"
#endif
#if defined(STRUMPACK_USE_SYCL)
#include "dense/DPCPPWrapper.hpp"
#endif


namespace strumpack {

  template<typename scalar_t,typename integer_t>
  SparseSolverBase<scalar_t,integer_t>::SparseSolverBase
  (bool verbose, bool root)
    : SparseSolverBase<scalar_t,integer_t>
    (0, nullptr, verbose, root) {
  }

  template<typename scalar_t,typename integer_t>
  SparseSolverBase<scalar_t,integer_t>::SparseSolverBase
  (int argc, char* argv[], bool verbose, bool root)
    : opts_(argc, argv), is_root_(root) {
    opts_.set_verbose(verbose);
    old_handler_ = std::set_new_handler
      ([] {
         std::cerr << "STRUMPACK: out of memory!" << std::endl;
         abort();
       });
    papi_initialize();
    if (opts_.verbose() && is_root_) {
      std::cout << "# Initializing STRUMPACK" << std::endl;
#if defined(_OPENMP)
      std::cout << "# using " << params::num_threads
                << " OpenMP thread(s)" << std::endl;
#else
      std::cout << "# running serially, no OpenMP support!" << std::endl;
#endif
    }
<<<<<<< HEAD
=======
    // a heuristic to set the recursion task cutoff level based on
    // the number of threads
    if (params::num_threads == 1)
      params::task_recursion_cutoff_level = 0;
    else
      params::task_recursion_cutoff_level =
        std::log2(params::num_threads) + 3;
>>>>>>> d6d3218c
    opts_.HSS_options().set_synchronized_compression(true);
#if defined(STRUMPACK_USE_CUDA) || defined(STRUMPACK_USE_HIP)
    if (opts_.use_gpu()) gpu::init();
#endif
#if defined(STRUMPACK_USE_SYCL)
    if (opts_.use_gpu()) dpcpp::init();
#endif
  }

  template<typename scalar_t,typename integer_t>
  SparseSolverBase<scalar_t,integer_t>::~SparseSolverBase() {
    std::set_new_handler(old_handler_);
  }

  template<typename scalar_t,typename integer_t> SPOptions<scalar_t>&
  SparseSolverBase<scalar_t,integer_t>::options() {
    return opts_;
  }

  template<typename scalar_t,typename integer_t> const SPOptions<scalar_t>&
  SparseSolverBase<scalar_t,integer_t>::options() const {
    return opts_;
  }

  template<typename scalar_t,typename integer_t> void
  SparseSolverBase<scalar_t,integer_t>::set_from_options() {
    opts_.set_from_command_line();
  }

  template<typename scalar_t,typename integer_t> void
  SparseSolverBase<scalar_t,integer_t>::set_from_options
  (int argc, char* argv[]) {
    opts_.set_from_command_line(argc, argv);
  }

  template<typename scalar_t,typename integer_t> int
  SparseSolverBase<scalar_t,integer_t>::maximum_rank() const {
    return tree()->maximum_rank();
  }

  template<typename scalar_t,typename integer_t> std::size_t
  SparseSolverBase<scalar_t,integer_t>::factor_nonzeros() const {
    return tree()->factor_nonzeros();
  }

  template<typename scalar_t,typename integer_t> std::size_t
  SparseSolverBase<scalar_t,integer_t>::factor_memory() const {
    return tree()->factor_nonzeros() * sizeof(scalar_t);
  }

  template<typename scalar_t,typename integer_t> int
  SparseSolverBase<scalar_t,integer_t>::Krylov_iterations() const {
    return Krylov_its_;
  }

  template<typename scalar_t,typename integer_t> ReturnCode
  SparseSolverBase<scalar_t,integer_t>::inertia
  (integer_t& neg, integer_t& zero, integer_t& pos) {
    neg = zero = pos = 0;
    if (opts_.matching() != MatchingJob::NONE)
      return ReturnCode::INACCURATE_INERTIA;
    if (!this->factored_) {
      ReturnCode ierr = this->factor();
      if (ierr != ReturnCode::SUCCESS) return ierr;
    }
    return tree()->inertia(neg, zero, pos);
  }

  template<typename scalar_t,typename integer_t> ReturnCode
  SparseSolverBase<scalar_t,integer_t>::subnormals
  (std::size_t& ns, std::size_t& nz) {
    ns = nz = 0;
    if (!this->factored_) {
      ReturnCode ierr = this->factor();
      if (ierr != ReturnCode::SUCCESS) return ierr;
    }
    return tree()->subnormals(ns, nz);
  }

  template<typename scalar_t,typename integer_t> void
  SparseSolverBase<scalar_t,integer_t>::draw
  (const std::string& name) const {
    tree()->draw(*matrix(), name);
  }

  template<typename scalar_t,typename integer_t> long long
  SparseSolverBase<scalar_t,integer_t>::dense_factor_nonzeros() const {
    return tree()->dense_factor_nonzeros();
  }

  template<typename scalar_t,typename integer_t> void
  SparseSolverBase<scalar_t,integer_t>::papi_initialize() {
#if defined(STRUMPACK_USE_PAPI)
    // TODO call PAPI_library_init???
    float mflops = 0.;
    int retval = PAPI_flops(&rtime_, &ptime_, &_flpops, &mflops);
    if (retval != PAPI_OK) {
      std::cerr << "# WARNING: problem starting PAPI performance counters:"
                << std::endl;
      switch (retval) {
      case PAPI_EINVAL:
        std::cerr << "#   - the counters were already started by"
          << " something other than: PAPI_flips() or PAPI_flops()."
          << std::endl; break;
      case PAPI_ENOEVNT:
        std::cerr << "#   - the floating point operations, floating point"
                  << " instructions or total cycles event does not exist."
                  << std::endl; break;
      case PAPI_ENOMEM:
        std::cerr << "#   - insufficient memory to complete the operation."
                  << std::endl; break;
      default:
        std::cerr << "#   - some other error: " << retval << std::endl;
      }
    }
#endif
  }

  template<typename scalar_t,typename integer_t> void
  SparseSolverBase<scalar_t,integer_t>::perf_counters_start() {
#if defined(STRUMPACK_USE_PAPI)
    float mflops = 0., rtime = 0., ptime = 0.;
    long_long flpops = 0; // cannot use class variables in openmp clause
#pragma omp parallel reduction(+:flpops) reduction(max:rtime) \
  reduction(max:ptime)
    PAPI_flops(&rtime, &ptime, &flpops, &mflops);
    _flpops = flpops; rtime_ = rtime; ptime_ = ptime;
#endif
#if defined(STRUMPACK_COUNT_FLOPS)
    f0_ = params::flops;
    b0_ = params::bytes_moved;
#endif
  }

  template<typename scalar_t,typename integer_t> void
  SparseSolverBase<scalar_t,integer_t>::perf_counters_stop
  (const std::string& s) {
#if defined(STRUMPACK_USE_PAPI)
    float mflops = 0., rtime = 0., ptime = 0.;
    long_long flpops = 0;
#pragma omp parallel reduction(+:flpops) reduction(max:rtime)  \
  reduction(max:ptime)
    PAPI_flops(&rtime, &ptime, &flpops, &mflops);
    PAPI_dmem_info_t dmem;
    PAPI_get_dmem_info(&dmem);
    if (opts_.verbose() && is_root_) {
      std::cout << "# " << s << " PAPI stats:" << std::endl;
      std::cout << "#   - total flops = "
                << double(flpops-_flpops) << std::endl;
      std::cout << "#   - flop rate = "
                << double(flpops-_flpops)/(rtime-rtime_)/1e9
                << " GFlops/s" << std::endl;
      std::cout << "#   - real time = " << rtime-rtime_
                << " sec" << std::endl;
      std::cout << "#   - processor time = " << ptime-ptime_
                << " sec" << std::endl;
      std::cout << "# mem size:\t\t" << dmem.size << std::endl;
      std::cout << "# mem resident:\t\t" << dmem.resident << std::endl;
      std::cout << "# mem high water mark:\t" << dmem.high_water_mark
                << std::endl;
      std::cout << "# mem shared:\t\t" << dmem.shared << std::endl;
      std::cout << "# mem text:\t\t" << dmem.text << std::endl;
      std::cout << "# mem library:\t\t" << dmem.library << std::endl;
      std::cout << "# mem heap:\t\t" << dmem.heap << std::endl;
      std::cout << "# mem locked:\t\t" << dmem.locked << std::endl;
      std::cout << "# mem stack:\t\t" << dmem.stack << std::endl;
      std::cout << "# mem pagesize:\t\t" << dmem.pagesize << std::endl;
    }
#endif
#if defined(STRUMPACK_COUNT_FLOPS)
    fmin_ = fmax_ = ftot_ = params::flops - f0_;
    bmin_ = bmax_ = btot_ = params::bytes_moved - b0_;
#endif
  }

  template<typename scalar_t,typename integer_t> void
  SparseSolverBase<scalar_t,integer_t>::print_solve_stats
  (TaskTimer& t) const {
    double tel = t.elapsed();
    if (opts_.verbose() && is_root_) {
      std::cout << "# DIRECT/GMRES solve:" << std::endl;
      std::cout << "#   - abs_tol = " << opts_.abs_tol()
                << ", rel_tol = " << opts_.rel_tol()
                << ", restart = " << opts_.gmres_restart()
                << ", maxit = " << opts_.maxit() << std::endl;
      std::cout << "#   - number of Krylov iterations = "
                << Krylov_its_ << std::endl;
      std::cout << "#   - solve time = " << tel << std::endl;
#if defined(STRUMPACK_COUNT_FLOPS)
      std::cout << "#   - solve flops = " << double(ftot_) << " min = "
                << double(fmin_) << " max = " << double(fmax_) << std::endl;
      std::cout << "#   - solve flop rate = " << ftot_ / tel / 1e9 << " GFlop/s"
                << std::endl;
      std::cout << "#   - bytes moved = " << double(btot_) / 1e6
                << " MB, min = "<< double(bmin_) / 1e6
                << " MB, max = " << double(bmax_) / 1e6 << " MB" << std::endl;
      std::cout << "#   - byte rate = " << btot_ / tel / 1e9 << " GByte/s"
                << std::endl;
      std::cout << "#   - solve arithmetic intensity = "
                << double(ftot_) / btot_
                << " flop/byte" << std::endl;
#endif
    }
  }

  template<typename scalar_t,typename integer_t> void
  SparseSolverBase<scalar_t,integer_t>::print_wrong_sparsity_error() {
    std::cerr
      << "ERROR:\n"
      << "  update_matrix_values should be called with exactly\n"
      << "  the same sparsity pattern as used to set the\n"
      << "  initial matrix, using set_matrix/set_csr_matrix."
      << std::endl;
  }

  template<typename scalar_t,typename integer_t> ReturnCode
  SparseSolverBase<scalar_t,integer_t>::reorder
  (int nx, int ny, int nz, int components, int width) {
    return reorder_internal(nullptr, 0, nx, ny, nz, components, width);
  }

  template<typename scalar_t,typename integer_t> ReturnCode
  SparseSolverBase<scalar_t,integer_t>::reorder
  (const int* p, int base) {
    return reorder_internal(p, base, 1, 1, 1, 1, 1);
  }

  template<typename scalar_t,typename integer_t> ReturnCode
  SparseSolverBase<scalar_t,integer_t>::reorder_internal
  (const int* p, int base, int nx, int ny, int nz,
   int components, int width) {
    if (!matrix()) return ReturnCode::MATRIX_NOT_SET;
    if (reordered_) return ReturnCode::SUCCESS;
    TaskTimer t1("permute-scale");
    int ierr;
    if (opts_.verbose() && is_root_)
      std::cout << "# matching job: " << get_description(opts_.matching())
                << std::endl;
    if (opts_.matching() != MatchingJob::NONE) {
      try {
        t1.time([&](){ matching_ = matrix()->matching(opts_.matching()); });
      } catch (std::exception& e) {
        if (is_root_) std::cerr << e.what() << std::endl;
        return ReturnCode::REORDERING_ERROR;
      }
    }

    equil_ = matrix()->equilibration();
    matrix()->equilibrate(equil_);
    if (opts_.verbose() && is_root_)
      std::cout << "# matrix equilibration, r_cond = "
                << equil_.rcond << " , c_cond = " << equil_.ccond
                << " , type = " << char(equil_.type) << std::endl;

    using real_t = typename RealType<scalar_t>::value_type;
    opts_.set_pivot_threshold
      (std::sqrt(blas::lamch<real_t>('E')) * matrix()->norm1());

    auto old_nnz = matrix()->nnz();
    TaskTimer t2("sparsity-symmetrization",
                 [&](){ matrix()->symmetrize_sparsity(); });
    if (matrix()->nnz() != old_nnz && opts_.verbose() && is_root_) {
      std::cout << "# Matrix padded with zeros to get symmetric pattern."
                << std::endl;
      std::cout << "# Number of nonzeros increased from "
                << number_format_with_commas(old_nnz) << " to "
                << number_format_with_commas(matrix()->nnz()) << "."
                << std::endl;
    }

    TaskTimer t3("nested-dissection");
    perf_counters_start();
    t3.start();
    setup_reordering();
    ierr = compute_reordering(p, base, nx, ny, nz, components, width);
    if (ierr) {
      std::cerr << "ERROR: nested dissection went wrong, ierr="
                << ierr << std::endl;
      return ReturnCode::REORDERING_ERROR;
    }
    matrix()->permute(reordering()->iperm(), reordering()->perm());
    t3.stop();
    if (opts_.verbose() && is_root_) {
      std::cout << "#   - nd time = " << t3.elapsed() << std::endl;
      if (opts_.matching() != MatchingJob::NONE)
        std::cout << "#   - matching time = " << t1.elapsed() << std::endl;
      std::cout << "#   - symmetrization time = " << t2.elapsed()
                << std::endl;
    }
    perf_counters_stop("nested dissection");

    perf_counters_start();
    TaskTimer t0("symbolic-factorization", [&](){ setup_tree(); });
    /* do not clear the tree data, because if we update the matrix
     * values, we want to reuse this information */
    // reordering()->clear_tree_data();
    if (opts_.verbose()) {
      auto fc = tree()->front_counter();
      if (is_root_) {
        std::cout << "# symbolic factorization:" << std::endl;
        std::cout << "#   - nr of dense Frontal matrices = "
                  << number_format_with_commas(fc.dense) << std::endl;
        switch (opts_.compression()) {
        case CompressionType::HSS:
          std::cout << "#   - nr of HSS Frontal matrices = "
                    << number_format_with_commas(fc.HSS) << std::endl;
          break;
        case CompressionType::BLR:
          std::cout << "#   - nr of BLR Frontal matrices = "
                    << number_format_with_commas(fc.BLR) << std::endl;
          break;
        case CompressionType::HODLR:
          std::cout << "#   - nr of HODLR Frontal matrices = "
                    << number_format_with_commas(fc.HODLR) << std::endl;
          break;
        case CompressionType::BLR_HODLR:
          std::cout << "#   - nr of HODLR Frontal matrices = "
                    << number_format_with_commas(fc.HODLR) << std::endl;
          std::cout << "#   - nr of BLR Frontal matrices = "
                    << number_format_with_commas(fc.BLR) << std::endl;
          break;
        case CompressionType::ZFP_BLR_HODLR:
          std::cout << "#   - nr of HODLR Frontal matrices = "
                    << number_format_with_commas(fc.HODLR) << std::endl;
          std::cout << "#   - nr of BLR Frontal matrices = "
                    << number_format_with_commas(fc.BLR) << std::endl;
          std::cout << "#   - nr of ZFP Frontal matrices = "
                    << number_format_with_commas(fc.lossy) << std::endl;
          break;
        case CompressionType::LOSSLESS:
        case CompressionType::LOSSY:
          std::cout << "#   - nr of lossy/lossless Frontal matrices = "
                    << number_format_with_commas(fc.lossy) << std::endl;
          break;
        case CompressionType::NONE:
        default: break;
        }
        std::cout << "#   - symb-factor time = " << t0.elapsed() << std::endl;
      }
    }
    perf_counters_stop("symbolic factorization");

    if (opts_.compression() != CompressionType::NONE) {
      if (is_root_) {
#if !defined(STRUMPACK_USE_BPACK)
        if (opts_.compression() == CompressionType::HODLR ||
            opts_.compression() == CompressionType::BLR_HODLR ||
            opts_.compression() == CompressionType::ZFP_BLR_HODLR) {
          std::cerr << "WARNING: Compression type requires ButterflyPACK, "
            "but STRUMPACK was not configured with ButterflyPACK support!"
                    << std::endl;
        }
#endif
#if !defined(STRUMPACK_USE_ZFP)
        if (opts_.compression() == CompressionType::ZFP_BLR_HODLR ||
            opts_.compression() == CompressionType::LOSSLESS ||
            opts_.compression() == CompressionType::LOSSY) {
          std::cerr << "WARNING: Compression type requires ZFP, "
            "but STRUMPACK was not configured with ZFP support!"
                    << std::endl;
        }
#endif
      }
      perf_counters_start();
      // TODO also broadcast this?? is computed with metis
      TaskTimer t4("separator-reordering", [&](){ separator_reordering(); });
      if (opts_.verbose() && is_root_)
        std::cout << "#   - sep-reorder time = "
                  << t4.elapsed() << std::endl;
      perf_counters_stop("separator reordering");
    }

    reordered_ = true;
    return ReturnCode::SUCCESS;
  }

  template<typename scalar_t,typename integer_t> void
  SparseSolverBase<scalar_t,integer_t>::flop_breakdown_reset() const {
#if defined(STRUMPACK_COUNT_FLOPS)
    params::random_flops = 0;
    params::ID_flops = 0;
    params::QR_flops = 0;
    params::ortho_flops = 0;
    params::reduce_sample_flops = 0;
    params::update_sample_flops = 0;
    params::extraction_flops = 0;
    params::CB_sample_flops = 0;
    params::sparse_sample_flops = 0;
    params::ULV_factor_flops = 0;
    params::schur_flops = 0;
    params::full_rank_flops = 0;
    params::f11_fill_flops = 0;
    params::f12_fill_flops = 0;
    params::f21_fill_flops = 0;
    params::f22_fill_flops = 0;
    params::f21_mult_flops = 0;
    params::invf11_mult_flops = 0;
    params::f12_mult_flops = 0;
#endif
  }

  template<typename scalar_t,typename integer_t> void
  SparseSolverBase<scalar_t,integer_t>::print_flop_breakdown_HSS() const {
    reduce_flop_counters();
    if (!is_root_) return;
    float sample_flops = params::CB_sample_flops + params::sparse_sample_flops;
    float compression_flops = params::random_flops + params::ID_flops +
      params::QR_flops + params::ortho_flops + params::reduce_sample_flops +
      params::update_sample_flops + params::extraction_flops + sample_flops;
    std::cout << std::endl;
    std::cout << "# ----- FLOP BREAKDOWN ---------------------" << std::endl;
    std::cout << "# compression           = " << compression_flops << std::endl;
    std::cout << "#    random             = " << float(params::random_flops) << std::endl;
    std::cout << "#    ID                 = " << float(params::ID_flops) << std::endl;
    std::cout << "#    QR                 = " << float(params::QR_flops) << std::endl;
    std::cout << "#    ortho              = " << float(params::ortho_flops) << std::endl;
    std::cout << "#    reduce_samples     = " << float(params::reduce_sample_flops) << std::endl;
    std::cout << "#    update_samples     = " << float(params::update_sample_flops) << std::endl;
    std::cout << "#    extraction         = " << float(params::extraction_flops) << std::endl;
    std::cout << "#    sampling           = " << sample_flops << std::endl;
    std::cout << "#       CB_sample       = " << float(params::CB_sample_flops) << std::endl;
    std::cout << "#       sparse_sampling = " << float(params::sparse_sample_flops) << std::endl;
    std::cout << "# ULV_factor            = " << float(params::ULV_factor_flops) << std::endl;
    std::cout << "# Schur                 = " << float(params::schur_flops) << std::endl;
    std::cout << "# full_rank             = " << float(params::full_rank_flops) << std::endl;
    std::cout << "# --------------------------------------------" << std::endl;
    std::cout << "# total                 = "
              << (compression_flops + params::ULV_factor_flops +
                  params::schur_flops + params::full_rank_flops) << std::endl;
    std::cout << "# --------------------------------------------" << std::endl << std::endl;
  }

  template<typename scalar_t,typename integer_t> void
  SparseSolverBase<scalar_t,integer_t>::print_flop_breakdown_HODLR() const {
    reduce_flop_counters();
    if (!is_root_) return;
    float sample_flops = strumpack::params::CB_sample_flops +
      strumpack::params::schur_flops + strumpack::params::sparse_sample_flops;
    float compression_flops = strumpack::params::f11_fill_flops +
      strumpack::params::f12_fill_flops + strumpack::params::f21_fill_flops +
      strumpack::params::f22_fill_flops + sample_flops + params::extraction_flops;
    std::cout << std::endl;
    std::cout << "# ----- FLOP BREAKDOWN ---------------------" << std::endl;
    std::cout << "# F11_compression       = " << float(params::f11_fill_flops) << std::endl;
    std::cout << "# F12_compression       = " << float(params::f12_fill_flops) << std::endl;
    std::cout << "# F21_compression       = " << float(params::f21_fill_flops) << std::endl;
    std::cout << "# F22_compression       = " << float(params::f22_fill_flops) << std::endl;
    std::cout << "# extraction            = " << float(params::extraction_flops) << std::endl;
    std::cout << "# sampling              = " << sample_flops << std::endl;
    std::cout << "#    CB_sample          = " << float(params::CB_sample_flops) << std::endl;
    std::cout << "#    sparse_sampling    = " << float(params::sparse_sample_flops) << std::endl;
    std::cout << "#    Schur_sampling     = " << float(params::schur_flops) << std::endl;
    std::cout << "#       F21             = " << float(params::f21_mult_flops) << std::endl;
    std::cout << "#       inv(F11)        = " << float(params::invf11_mult_flops) << std::endl;
    std::cout << "#       F12             = " << float(params::f12_mult_flops) << std::endl;
    std::cout << "# HODLR_factor          = " << float(params::ULV_factor_flops) << std::endl;
    std::cout << "# full_rank             = " << float(params::full_rank_flops) << std::endl;
    std::cout << "# --------------------------------------------" << std::endl;
    std::cout << "# total                 = "
              << (compression_flops + strumpack::params::ULV_factor_flops +
                  strumpack::params::full_rank_flops) << std::endl;
    std::cout << "# --------------------------------------------" << std::endl << std::endl;
  }

  template<typename scalar_t,typename integer_t> ReturnCode
  SparseSolverBase<scalar_t,integer_t>::factor() {
    if (!matrix()) return ReturnCode::MATRIX_NOT_SET;
    if (factored_) return ReturnCode::SUCCESS;
    if (!reordered_) {
      ReturnCode ierr = reorder();
      if (ierr != ReturnCode::SUCCESS) return ierr;
    }
    float dfnnz = 0.;
    if (opts_.verbose()) {
      dfnnz = dense_factor_nonzeros();
      if (is_root_) {
        std::cout << "# multifrontal factorization:" << std::endl;
        std::cout << "#   - estimated memory usage (exact solver) = "
                  << dfnnz * sizeof(scalar_t) / 1.e6 << " MB" << std::endl;
        std::cout << "#   - minimum pivot, sqrt(eps)*|A|_1 = "
                  << opts_.pivot_threshold() << std::endl;
        std::cout << "#   - replacing of small pivots is "
                  << (opts_.replace_tiny_pivots() ? "" : "not")
                  << " enabled" << std::endl;
      }
    }
    perf_counters_start();
    flop_breakdown_reset();
    ReturnCode err_code;
    TaskTimer t1("Sparse-factorization", [&]() {
      // TODO add shift if opts_.replace...
      // auto shifted_mat = matrix_nonzero_diag();
      // err_code = tree()->multifrontal_factorization(*shifted_mat, opts_);
      err_code = tree()->multifrontal_factorization(*matrix(), opts_);
    });
    perf_counters_stop("numerical factorization");
    if (opts_.verbose()) {
      auto fnnz = factor_nonzeros();
      auto max_rank = maximum_rank();
#if defined(STRUMPACK_COUNT_FLOPS)
      auto peak_max = max_peak_memory();
      auto peak_min = min_peak_memory();
#endif
      if (is_root_) {
        std::cout << "#   - factor time = " << t1.elapsed() << std::endl;
        std::cout << "#   - factor nonzeros = "
                  << number_format_with_commas(fnnz) << std::endl;
        std::cout << "#   - factor memory = "
                  << float(fnnz) * sizeof(scalar_t) / 1.e6 << " MB" << std::endl;
#if defined(STRUMPACK_COUNT_FLOPS)
        std::cout << "#   - factor flops = " << double(ftot_) << " min = "
                  << double(fmin_) << " max = " << double(fmax_)
                  << std::endl;
        std::cout << "#   - factor flop rate = " << ftot_ / t1.elapsed() / 1e9
                  << " GFlop/s" << std::endl;
        std::cout << "#   - factor peak memory usage (estimate) = "
                  << peak_max / 1.0e6 << " MB (max), "
                  << peak_min / 1.0e6 << " MB (min), imbalance: "
                  << (peak_max / peak_min)
                  << std::endl;
        std::cout << "#   - factor peak device memory usage (estimate) = "
                  << double(params::peak_device_memory)/1.e6
                  << " MB" << std::endl;
#endif
        if (opts_.compression() != CompressionType::NONE) {
          std::cout << "#   - compression = " << std::boolalpha
                    << get_name(opts_.compression()) << std::endl;
          std::cout << "#   - factor memory/nonzeros = "
                    << float(fnnz) / dfnnz * 100.0
                    << " % of multifrontal" << std::endl;
          if (opts_.compression() == CompressionType::HSS) {
            std::cout << "#   - maximum HSS rank = " << max_rank << std::endl;
            std::cout << "#   - HSS relative compression tolerance = "
                      << opts_.HSS_options().rel_tol() << std::endl;
            std::cout << "#   - HSS absolute compression tolerance = "
                      << opts_.HSS_options().abs_tol() << std::endl;
            std::cout << "#   - "
                      << get_name(opts_.HSS_options().random_distribution())
                      << " distribution with "
                      << get_name(opts_.HSS_options().random_engine())
                      << " engine" << std::endl;
          }
          if (opts_.compression() == CompressionType::BLR) {
            std::cout << "#   - BLR relative compression tolerance = "
                      << opts_.BLR_options().rel_tol() << std::endl;
            std::cout << "#   - BLR absolute compression tolerance = "
                      << opts_.BLR_options().abs_tol() << std::endl;
          }
#if defined(STRUMPACK_USE_BPACK)
          if (opts_.compression() == CompressionType::HODLR) {
            std::cout << "#   - maximum HODLR rank = " << max_rank << std::endl;
            std::cout << "#   - relative compression tolerance = "
                      << opts_.HODLR_options().rel_tol() << std::endl;
            std::cout << "#   - absolute compression tolerance = "
                      << opts_.HODLR_options().abs_tol() << std::endl;
          } else if (opts_.compression() == CompressionType::BLR_HODLR) {
            std::cout << "#   - maximum HODLR rank = " << max_rank << std::endl;
            std::cout << "#   - HODLR relative compression tolerance = "
                      << opts_.HODLR_options().rel_tol() << std::endl;
            std::cout << "#   - HODLR absolute compression tolerance = "
                      << opts_.HODLR_options().abs_tol() << std::endl;
            std::cout << "#   - BLR relative compression tolerance = "
                      << opts_.BLR_options().rel_tol() << std::endl;
            std::cout << "#   - BLR absolute compression tolerance = "
                      << opts_.BLR_options().abs_tol() << std::endl;
          }
#endif
#if defined(STRUMPACK_USE_BPACK)
#if defined(STRUMPACK_USE_ZFP)
          if (opts_.compression() == CompressionType::ZFP_BLR_HODLR) {
            std::cout << "#   - maximum HODLR rank = " << max_rank << std::endl;
            std::cout << "#   - HODLR relative compression tolerance = "
                      << opts_.HODLR_options().rel_tol() << std::endl;
            std::cout << "#   - HODLR absolute compression tolerance = "
                      << opts_.HODLR_options().abs_tol() << std::endl;
            std::cout << "#   - BLR relative compression tolerance = "
                      << opts_.BLR_options().rel_tol() << std::endl;
            std::cout << "#   - BLR absolute compression tolerance = "
                      << opts_.BLR_options().abs_tol() << std::endl;
          }
#endif
#endif
#if defined(STRUMPACK_USE_ZFP)
          if (opts_.compression() == CompressionType::LOSSY)
            std::cout << "#   - lossy compression precision = "
                      << opts_.lossy_precision() << " bitplanes" << std::endl;
#endif
        }
      }
    }
    if (rank_out_) tree()->print_rank_statistics(*rank_out_);
    // if (err_code == ReturnCode::SUCCESS)
    factored_ = true;
    return err_code;
  }


  template<typename scalar_t,typename integer_t> ReturnCode
  SparseSolverBase<scalar_t,integer_t>::solve
  (const scalar_t* b, scalar_t* x, bool use_initial_guess) {
    return solve_internal(b, x, use_initial_guess);
  }

  template<typename scalar_t,typename integer_t> ReturnCode
  SparseSolverBase<scalar_t,integer_t>::solve
  (const DenseM_t& b, DenseM_t& x, bool use_initial_guess) {
    return solve_internal(b, x, use_initial_guess);
  }

  template<typename scalar_t,typename integer_t> ReturnCode
  SparseSolverBase<scalar_t,integer_t>::solve
  (int nrhs, const scalar_t* b, int ldb, scalar_t* x, int ldx,
   bool use_initial_guess) {
    return solve_internal(nrhs, b, ldb, x, ldx, use_initial_guess);
  }

  template<typename scalar_t,typename integer_t> ReturnCode
  SparseSolverBase<scalar_t,integer_t>::solve_internal
  (int nrhs, const scalar_t* b, int ldb, scalar_t* x, int ldx,
   bool use_initial_guess) {
    if (!nrhs) return ReturnCode::SUCCESS;
    auto N = matrix()->size();
    assert(ldb >= N);
    assert(ldx >= N);
    assert(nrhs >= 1);
    auto B = ConstDenseMatrixWrapperPtr(N, nrhs, b, ldb);
    DenseMW_t X(N, nrhs, x, N);
    return this->solve(*B, X, use_initial_guess);
  }

  template<typename scalar_t,typename integer_t> void
  SparseSolverBase<scalar_t,integer_t>::delete_factors() {
    delete_factors_internal();
    factored_ = false;
  }

  // explicit template instantiations
  template class SparseSolverBase<float,int>;
  template class SparseSolverBase<double,int>;
  template class SparseSolverBase<std::complex<float>,int>;
  template class SparseSolverBase<std::complex<double>,int>;

  template class SparseSolverBase<float,long int>;
  template class SparseSolverBase<double,long int>;
  template class SparseSolverBase<std::complex<float>,long int>;
  template class SparseSolverBase<std::complex<double>,long int>;

  template class SparseSolverBase<float,long long int>;
  template class SparseSolverBase<double,long long int>;
  template class SparseSolverBase<std::complex<float>,long long int>;
  template class SparseSolverBase<std::complex<double>,long long int>;

} //end namespace strumpack<|MERGE_RESOLUTION|>--- conflicted
+++ resolved
@@ -77,8 +77,6 @@
       std::cout << "# running serially, no OpenMP support!" << std::endl;
 #endif
     }
-<<<<<<< HEAD
-=======
     // a heuristic to set the recursion task cutoff level based on
     // the number of threads
     if (params::num_threads == 1)
@@ -86,7 +84,6 @@
     else
       params::task_recursion_cutoff_level =
         std::log2(params::num_threads) + 3;
->>>>>>> d6d3218c
     opts_.HSS_options().set_synchronized_compression(true);
 #if defined(STRUMPACK_USE_CUDA) || defined(STRUMPACK_USE_HIP)
     if (opts_.use_gpu()) gpu::init();
