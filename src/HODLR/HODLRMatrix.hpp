/*
 * STRUMPACK -- STRUctured Matrices PACKage, Copyright (c) 2014, The
 * Regents of the University of California, through Lawrence Berkeley
 * National Laboratory (subject to receipt of any required approvals
 * from the U.S. Dept. of Energy).  All rights reserved.
 *
 * If you have questions about your rights to use or distribute this
 * software, please contact Berkeley Lab's Technology Transfer
 * Department at TTD@lbl.gov.
 *
 * NOTICE. This software is owned by the U.S. Department of Energy. As
 * such, the U.S. Government has been granted for itself and others
 * acting on its behalf a paid-up, nonexclusive, irrevocable,
 * worldwide license in the Software to reproduce, prepare derivative
 * works, and perform publicly and display publicly.  Beginning five
 * (5) years after the date permission to assert copyright is obtained
 * from the U.S. Department of Energy, and subject to any subsequent
 * five (5) year renewals, the U.S. Government is granted for itself
 * and others acting on its behalf a paid-up, nonexclusive,
 * irrevocable, worldwide license in the Software to reproduce,
 * prepare derivative works, distribute copies to the public, perform
 * publicly and display publicly, and to permit others to do so.
 *
 * Developers: Pieter Ghysels, Francois-Henry Rouet, Xiaoye S. Li.
 *             (Lawrence Berkeley National Lab, Computational Research
 *             Division).
 *
 */
/**
 * \file HODLRMatrix.hpp
 * \brief Class wrapping around Yang Liu's HODLR code.
 */
#ifndef STRUMPACK_HODLR_MATRIX_HPP
#define STRUMPACK_HODLR_MATRIX_HPP

#include <cassert>
#include <algorithm>
#include <queue>

#include "HSS/HSSPartitionTree.hpp"
#include "kernel/Kernel.hpp"
#include "clustering/Clustering.hpp"
#include "dense/DistributedMatrix.hpp"
#include "HODLROptions.hpp"
#include "HODLRWrapper.hpp"
#include "sparse/CSRGraph.hpp"

namespace strumpack {

  /**
   * Code in this namespace is a wrapper around Yang Liu's Fortran
   * code:
   *    https://github.com/liuyangzhuan/ButterflyPACK
   */
  namespace HODLR {

    struct ExtractionMeta {
      std::unique_ptr<int[]> iwork;
      int Ninter, Nallrows, Nallcols, Nalldat_loc,
        *allrows, *allcols, *rowids, *colids, *pgids, Npmap, *pmaps;
    };

    /**
     * \class HODLRMatrix
     *
     * \brief Hierarchically low-rank matrix representation.
     *
     * This requires MPI support.
     *
     * There are 3 different ways to create an HODLRMatrix
     *  - By specifying a matrix-(multiple)vector multiplication
     *    routine.
     *  - By specifying an element extraction routine.
     *  - By specifying a strumpack::kernel::Kernel matrix, defined by
     *    a collection of points and a kernel function.
     *
     * \tparam scalar_t Can be float, double, std:complex<float> or
     * std::complex<double>.
     *
     * \see HSS::HSSMatrix
     */
    template<typename scalar_t> class HODLRMatrix {
      using DenseM_t = DenseMatrix<scalar_t>;
      using DenseMW_t = DenseMatrixWrapper<scalar_t>;
      using DistM_t = DistributedMatrix<scalar_t>;
      using DistMW_t = DistributedMatrixWrapper<scalar_t>;
      using opts_t = HODLROptions<scalar_t>;
      using Vec_t = std::vector<std::size_t>;
      using VecVec_t = std::vector<std::vector<std::size_t>>;

    public:
      using mult_t = typename std::function
        <void(Trans, const DenseM_t&, DenseM_t&)>;
      using elem_t = typename std::function
        <scalar_t(std::size_t i, std::size_t j)>;
      using delem_blocks_t = typename std::function
        <void(VecVec_t& I, VecVec_t& J, std::vector<DistMW_t>& B,
              ExtractionMeta&)>;
      using elem_blocks_t = typename std::function
        <void(VecVec_t& I, VecVec_t& J, std::vector<DenseMW_t>& B,
              ExtractionMeta&)>;

      /**
       * Default constructor, makes an empty 0 x 0 matrix.
       */
      HODLRMatrix() {}

      /**
       * Construct an HODLR approximation for the kernel matrix K.
       *
       * \param c MPI communicator, this communicator is copied
       * internally.
       * \param K Kernel matrix object. The data associated with this
       * kernel will be permuted according to the clustering algorithm
       * selected by the HODLROptions objects. The permutation will be
       * stored in the kernel object.
       * \param opts object containing a number of HODLR options
       */
      HODLRMatrix
      (const MPIComm& c, kernel::Kernel<scalar_t>& K, const opts_t& opts);

      /**
       * Construct an HODLR approximation using a routine to evaluate
       * individual matrix elements.
       *
       * \param c MPI communicator, this communicator is copied
       * internally.
       * \param t tree specifying the HODLR matrix partitioning
       * \param Aelem Routine, std::function, which can also be a
       * lambda function or a functor (class object implementing the
       * member "scalar_t operator()(int i, int j)"), that
       * evaluates/returns the matrix element A(i,j)
       * \param opts object containing a number of HODLR options
       */
      HODLRMatrix
      (const MPIComm& c, const HSS::HSSPartitionTree& tree,
       const std::function<scalar_t(int i, int j)>& Aelem,
       const opts_t& opts);

      /**
       * Construct an HODLR matrix using a specified HODLR tree and
       * matrix-vector multiplication routine.
       *
       * \param c MPI communicator, this communicator is copied
       * internally.
       * \param t tree specifying the HODLR matrix partitioning
       * \param Amult Routine for the matrix-vector product. Trans op
       * argument will be N, T or C for none, transpose or complex
       * conjugate. The const DenseM_t& argument is the the random
       * matrix R, and the final DenseM_t& argument S is what the user
       * routine should compute as A*R, A^t*R or A^c*R. S will already
       * be allocated.
       * \param opts object containing a number of options for HODLR
       * compression
       * \see compress, HODLROptions
       */
      HODLRMatrix
      (const MPIComm& c, const HSS::HSSPartitionTree& tree,
       const std::function<void(Trans op,const DenseM_t& R,DenseM_t& S)>& Amult,
       const opts_t& opts);

      /**
       * Construct an HODLR matrix using a specified HODLR tree. After
       * construction, the HODLR matrix will be empty, and can be filled
       * by calling one of the compress member routines.
       *
       * \param c MPI communicator, this communicator is copied
       * internally.
       * \param t tree specifying the HODLR matrix partitioning
       * \param opts object containing a number of options for HODLR
       * compression
       * \see compress, HODLROptions
       */
      HODLRMatrix
      (const MPIComm& c, const HSS::HSSPartitionTree& tree,
       const opts_t& opts);

      /**
       * Construct an HODLR matrix using a specified HODLR tree. After
       * construction, the HODLR matrix will be empty, and can be filled
       * by calling one of the compress member routines.
       *
       * \param c MPI communicator, this communicator is copied
       * internally.
       * \param t tree specifying the HODLR matrix partitioning
       * \param admissibility matrix of size tree.leaf_sizes().size()
       * ^2 with admissibility info
       * \param graph connectivity info for the dofs
       * \param opts object containing a number of options for HODLR
       * compression
       * \see compress, HODLROptions
       */
      template<typename integer_t> HODLRMatrix
      (const MPIComm& c, const HSS::HSSPartitionTree& tree,
       const DenseMatrix<bool>& admissibility,
       const CSRGraph<integer_t>& graph, const opts_t& opts);

      /**
       * Copy constructor is not supported.
       */
      HODLRMatrix(const HODLRMatrix<scalar_t>& h) = delete;

      /**
       * Move constructor.
       * \param h HODLRMatrix to move from, will be emptied.
       */
      HODLRMatrix(HODLRMatrix<scalar_t>&& h) { *this = h; }

      /**
       * Virtual destructor.
       */
      virtual ~HODLRMatrix();

      /**
       * Copy assignement operator is not supported.
       */
      HODLRMatrix<scalar_t>& operator=(const HODLRMatrix<scalar_t>& h) = delete;

      /**
       * Move assignment operator.
       * \param h HODLRMatrix to move from, will be emptied.
       */
      HODLRMatrix<scalar_t>& operator=(HODLRMatrix<scalar_t>&& h);

      /**
       * Return the number of rows in the matrix.
       * \return Global number of rows in the matrix.
       */
      std::size_t rows() const { return rows_; }
      /**
       * Return the number of columns in the matrix.
       * \return Global number of columns in the matrix.
       */
      std::size_t cols() const { return cols_; }
      /**
       * Return the number of local rows, owned by this process.
       * \return Number of local rows.
       */
      std::size_t lrows() const { return lrows_; }
      /**
       * Return the first row of the local rows owned by this process.
       * \return Return first local row
       */
      std::size_t begin_row() const { return dist_[c_.rank()]; }
      /**
       * Return last row (+1) of the local rows (begin_rows()+lrows())
       * \return Final local row (+1).
       */
      std::size_t end_row() const { return dist_[c_.rank()+1]; }
      /**
       * Return MPI communicator wrapper object.
       */
      const MPIComm& Comm() const { return c_; }

      double get_stat(const std::string& name) const {
        if (!stats_) return 0;
        return BPACK_get_stat<scalar_t>(stats_, name);
      }

      /**
       * Construct the compressed HODLR representation of the matrix,
       * using only a matrix-(multiple)vector multiplication routine.
       *
       * \param Amult Routine for the matrix-vector product. Trans op
       * argument will be N, T or C for none, transpose or complex
       * conjugate. The const DenseM_t& argument is the the random
       * matrix R, and the final DenseM_t& argument S is what the user
       * routine should compute as A*R, A^t*R or A^c*R. S will already
       * be allocated.
       */
      void compress
      (const std::function<void(Trans op,const DenseM_t& R,DenseM_t& S)>& Amult);

      /**
       * Construct the compressed HODLR representation of the matrix,
       * using only a matrix-(multiple)vector multiplication routine.
       *
       * \param Amult Routine for the matrix-vector product. Trans op
       * argument will be N, T or C for none, transpose or complex
       * conjugate. The const DenseM_t& argument is the the random
       * matrix R, and the final DenseM_t& argument S is what the user
       * routine should compute as A*R, A^t*R or A^c*R. S will already
       * be allocated.
       * \param rank_guess Initial guess for the rank
       */
      void compress
      (const std::function<void(Trans op,const DenseM_t& R,DenseM_t& S)>& Amult,
       int rank_guess);

      /**
       * Construct the compressed HODLR representation of the matrix,
       * using only a element evaluation (multiple blocks at once).
       *
       * \param Aelem element extraction routine, extracting multiple
       * blocks at once.
       */
      void compress(const delem_blocks_t& Aelem);

      /**
       * Construct the compressed HODLR representation of the matrix,
       * using only a element evaluation (multiple blocks at once).
       *
       * \param Aelem element extraction routine, extracting multiple
       * blocks at once.
       */
      void compress(const elem_blocks_t& Aelem);

      /**
       * Multiply this HODLR matrix with a dense matrix: Y =
       * op(this)*X, where op can be none, transpose or complex
       * conjugate. X and Y are the local parts of block-row
       * distributed matrices. The number of rows in X and Y should
       * correspond to the distribution of this HODLR matrix.
       *
       * \param op Transpose, conjugate, or none.
       * \param X Right-hand side matrix. This is the local part of
       * the distributed matrix X. Should be X.rows() == this.lrows().
       * \param Y Result, should be Y.cols() == X.cols(), Y.rows() ==
       * this.lrows()
       * \see lrows, begin_row, end_row, mult
       */
      void mult(Trans op, const DenseM_t& X, DenseM_t& Y) const;

      /**
       * Multiply this HODLR matrix with a dense matrix: Y =
       * op(this)*X, where op can be none, transpose or complex
       * conjugate. X and Y are in 2D block cyclic distribution.
       *
       * \param op Transpose, conjugate, or none.
       * \param X Right-hand side matrix. Should be X.rows() ==
       * this.rows().
       * \param Y Result, should be Y.cols() == X.cols(), Y.rows() ==
       * this.rows()
       * \see mult
       */
      void mult(Trans op, const DistM_t& X, DistM_t& Y) const;

      /**
       * Compute the factorization of this HODLR matrix. The matrix
       * can still be used for multiplication.
       *
       * \see solve, inv_mult
       */
      void factor();

      /**
       * Solve a system of linear equations A*X=B, with possibly
       * multiple right-hand sides.
       *
       * \param B Right hand side. This is the local part of
       * the distributed matrix B. Should be B.rows() == this.lrows().
       * \param X Result, should be X.cols() == B.cols(), X.rows() ==
       * this.lrows(). X should be allocated.
       * \see factor, lrows, begin_row, end_row, inv_mult
       */
      void solve(const DenseM_t& B, DenseM_t& X) const;

      /**
       * Solve a system of linear equations A*X=B, with possibly
       * multiple right-hand sides. X and B are in 2D block cyclic
       * distribution.
       *
       * \param B Right hand side. This is the local part of
       * the distributed matrix B. Should be B.rows() == this.rows().
       * \param X Result, should be X.cols() == B.cols(), X.rows() ==
       * this.rows(). X should be allocated.
       * \see factor, lrows, begin_row, end_row, inv_mult
       */
      void solve(const DistM_t& B, DistM_t& X) const;

      /**
       * Solve a system of linear equations op(A)*X=B, with possibly
       * multiple right-hand sides, where op can be none, transpose or
       * complex conjugate.
       *
       * \param B Right hand side. This is the local part of
       * the distributed matrix B. Should be B.rows() == this.lrows().
       * \param X Result, should be X.cols() == B.cols(), X.rows() ==
       * this.lrows(). X should be allocated.
       * \see factor, solve, lrows, begin_row, end_row
       */
      void inv_mult(Trans op, const DenseM_t& B, DenseM_t& X) const;

      void extract_elements
      (const VecVec_t& I, const VecVec_t& J, std::vector<DistM_t>& B);
      void extract_elements(const Vec_t& I, const Vec_t& J, DenseM_t& B);

      DistM_t dense(const BLACSGrid* g) const;

      DenseM_t redistribute_2D_to_1D(const DistM_t& R) const;
      void redistribute_2D_to_1D(const DistM_t& R2D, DenseM_t& R1D) const;
      void redistribute_1D_to_2D(const DenseM_t& S1D, DistM_t& S2D) const;

    private:
      F2Cptr ho_bf_ = nullptr;     // HODLR handle returned by Fortran code
      F2Cptr options_ = nullptr;   // options structure returned by Fortran code
      F2Cptr stats_ = nullptr;     // statistics structure returned by Fortran code
      F2Cptr msh_ = nullptr;       // mesh structure returned by Fortran code
      F2Cptr kerquant_ = nullptr;  // kernel quantities structure returned by Fortran code
      F2Cptr ptree_ = nullptr;     // process tree returned by Fortran code
      MPI_Fint Fcomm_;             // the fortran MPI communicator
      MPIComm c_;
      int rows_ = 0, cols_ = 0, lrows_ = 0, lvls_ = 0;
      std::vector<int> perm_, iperm_; // permutation used by the HODLR code
      std::vector<int> dist_;         // begin rows of each rank
      std::vector<int> leafs_;        // leaf sizes of the tree

      void options_init(const opts_t& opts);
      void perm_init();
      void dist_init();

      template<typename S> friend class LRBFMatrix;
    };


    template<typename scalar_t> struct KernelCommPtrs {
      const kernel::Kernel<scalar_t>* K;
      const MPIComm* c;
    };

    /**
     * Routine used to pass to the fortran code to compute a selected
     * element of a kernel. The kernel argument needs to be a pointer
     * to a strumpack::kernel object.
     *
     * \param i row coordinate of element to be computed from the
     * kernel
     * \param i column coordinate of element to be computed from the
     * kernel
     * \param v output, kernel value
     * \param kernel pointer to Kernel object
     */
    template<typename scalar_t> void HODLR_kernel_evaluation
    (int* i, int* j, scalar_t* v, C2Fptr KC) {
      const auto& K = *(static_cast<KernelCommPtrs<scalar_t>*>(KC)->K);
      *v = K.eval(*i-1, *j-1);
    }

    template<typename scalar_t> void HODLR_kernel_block_evaluation
    (int* Ninter, int* Nallrows, int* Nallcols, int* Nalldat_loc,
     int* allrows, int* allcols, scalar_t* alldat_loc,
     int* rowids, int* colids, int* pgids, int* Npmap, int* pmaps,
     C2Fptr KC) {
      auto temp = static_cast<KernelCommPtrs<scalar_t>*>(KC);
      const auto& K = *(temp->K);
      const auto& comm = *(temp->c);
      auto data = alldat_loc;
      for (int isec=0, r0=0, c0=0; isec<*Ninter; isec++) {
        auto m = rowids[isec];
        auto n = colids[isec];
        auto p0 = pmaps[2*(*Npmap)+pgids[isec]];
        assert(pmaps[pgids[isec]] == 1);          // prows == 1
        assert(pmaps[(*Npmap)+pgids[isec]] == 1); // pcols == 1
        if (comm.rank() == p0) {
          for (int c=0; c<n; c++)
            for (int r=0; r<m; r++)
              data[r+c*m] = K.eval(allrows[r0+r]-1, allcols[c0+c]-1);
          data += m*n;
        }
        r0 += m;
        c0 += n;
      }
    }

    template<typename scalar_t> void HODLR_element_evaluation
    (int* i, int* j, scalar_t* v, C2Fptr elem) {
      *v = static_cast<std::function<scalar_t(int,int)>*>
        (elem)->operator()(*i-1, *j-1);
    }

    template<typename scalar_t> struct AelemCommPtrs {
      const typename HODLRMatrix<scalar_t>::delem_blocks_t* Aelem;
      const MPIComm* c;
    };

    template<typename scalar_t> void HODLR_block_evaluation
    (int* Ninter, int* Nallrows, int* Nallcols, int* Nalldat_loc,
     int* allrows, int* allcols, scalar_t* alldat_loc,
     int* rowids, int* colids, int* pgids, int* Npmap, int* pmaps,
     C2Fptr AC) {
      using DistMW_t = DistributedMatrixWrapper<scalar_t>;
      auto temp = static_cast<AelemCommPtrs<scalar_t>*>(AC);
      std::vector<std::vector<std::size_t>> I(*Ninter), J(*Ninter);
      // grid should still exist when calling B destructors
      std::vector<BLACSGrid> grids;
      {
        std::vector<DistMW_t> B(*Ninter);
        auto& comm = *(temp->c);
        auto rank = comm.rank();
        grids.reserve(*Ninter);
        auto data = alldat_loc;
        for (int isec=0, r0=0, c0=0; isec<*Ninter; isec++) {
          auto m = rowids[isec];
          auto n = colids[isec];
          for (int i=0; i<m; i++)
            I[isec].push_back(allrows[r0+i]-1);
          for (int i=0; i<n; i++)
            J[isec].push_back(std::abs(allcols[c0+i])-1);
          auto p0 = pmaps[2*(*Npmap)+pgids[isec]];
          assert(pmaps[pgids[isec]] == 1);          // prows == 1
          assert(pmaps[(*Npmap)+pgids[isec]] == 1); // pcols == 1
          grids.emplace_back(BLACSGrid(comm.sub(p0, 1), 1));
          B[isec] = DistMW_t(&grids[isec], m, n, data);
          r0 += m;
          c0 += n;
          if (rank == p0) data += m*n;
        }
        ExtractionMeta e
          {nullptr, *Ninter, *Nallrows, *Nallcols, *Nalldat_loc,
              allrows, allcols, rowids, colids, pgids, *Npmap, pmaps};
        temp->Aelem->operator()(I, J, B, e);
      }
    }

    template<typename scalar_t> void HODLR_block_evaluation_seq
    (int* Ninter, int* Nallrows, int* Nallcols, int* Nalldat_loc,
     int* allrows, int* allcols, scalar_t* alldat_loc,
     int* rowids, int* colids, int* pgids, int* Npmap, int* pmaps,
     C2Fptr f) {
      using DenseMW_t = DenseMatrixWrapper<scalar_t>;
      std::vector<std::vector<std::size_t>> I(*Ninter), J(*Ninter);
      std::vector<DenseMW_t> B(*Ninter);
      auto data = alldat_loc;
      for (int isec=0, r0=0, c0=0; isec<*Ninter; isec++) {
        auto m = rowids[isec];
        auto n = colids[isec];
        I[isec].reserve(m);
        J[isec].reserve(n);
        for (int i=0; i<m; i++)
          I[isec].push_back(allrows[r0+i]-1);
        for (int i=0; i<n; i++)
          J[isec].push_back(std::abs(allcols[c0+i])-1);
        B[isec] = DenseMW_t(m, n, data, m);
        r0 += m;
        c0 += n;
        data += m*n;
      }
      ExtractionMeta e
        {nullptr, *Ninter, *Nallrows, *Nallcols, *Nalldat_loc,
            allrows, allcols, rowids, colids, pgids, *Npmap, pmaps};
      static_cast<typename HODLRMatrix<scalar_t>::elem_blocks_t*>
        (f)->operator()(I, J, B, e);
    }

    template<typename scalar_t> HODLRMatrix<scalar_t>::HODLRMatrix
    (const MPIComm& c, kernel::Kernel<scalar_t>& K, const opts_t& opts) {
      rows_ = cols_ = K.n();
      auto tree = binary_tree_clustering
        (opts.clustering_algorithm(), K.data(), K.permutation(), opts.leaf_size());
      int min_lvl = 2 + std::ceil(std::log2(c.size()));
      lvls_ = std::max(min_lvl, tree.levels());
      tree.expand_complete_levels(lvls_);
      leafs_ = tree.template leaf_sizes<int>();
      c_ = c;
      Fcomm_ = MPI_Comm_c2f(c_.comm());
      options_init(opts);
      perm_.resize(rows_);
      HODLR_set_I_option<scalar_t>(options_, "knn", opts.knn_hodlrbf());
<<<<<<< HEAD
      HODLR_set_I_option<scalar_t>(options_, "RecLR_leaf", opts.lr_leaf()); 
=======
>>>>>>> dab65907
      if (opts.geo() == 0) {
        HODLR_set_I_option<scalar_t>(options_, "nogeo", 0);
        //HODLR_set_I_option<scalar_t>(options_, "xyzsort", 2);
        //HODLR_set_I_option<scalar_t>(options_, "RecLR_leaf", 2); // 5 = rrqr
        HODLR_construct_init<scalar_t>
          (rows_, K.d(), K.data().data(), lvls_-1, leafs_.data(), perm_.data(),
           lrows_, ho_bf_, options_, stats_, msh_, kerquant_, ptree_,
           nullptr, nullptr, nullptr);
      } else {
        HODLR_set_I_option<scalar_t>(options_, "nogeo", 1);
        HODLR_construct_init<scalar_t>
          (rows_, 0, nullptr, lvls_-1, leafs_.data(), perm_.data(),
           lrows_, ho_bf_, options_, stats_, msh_, kerquant_, ptree_,
           nullptr, nullptr, nullptr);
      }
      KernelCommPtrs<scalar_t> KC{&K, &c_};
      HODLR_construct_element_compute<scalar_t>
        (ho_bf_, options_, stats_, msh_, kerquant_,
         ptree_, &(HODLR_kernel_evaluation<scalar_t>),
         &(HODLR_kernel_block_evaluation<scalar_t>), &KC);
      perm_init();
      dist_init();
    }

    template<typename scalar_t> HODLRMatrix<scalar_t>::HODLRMatrix
    (const MPIComm& c, const HSS::HSSPartitionTree& tree,
     const std::function<scalar_t(int i, int j)>& Aelem,
     const opts_t& opts) {
      rows_ = cols_ = tree.size;
      HSS::HSSPartitionTree full_tree(tree);
      int min_lvl = 2 + std::ceil(std::log2(c.size()));
      lvls_ = std::max(min_lvl, full_tree.levels());
      full_tree.expand_complete_levels(lvls_);
      leafs_ = full_tree.template leaf_sizes<int>();
      c_ = c;
      Fcomm_ = MPI_Comm_c2f(c_.comm());
      options_init(opts);
      perm_.resize(rows_);
      //KernelCommPtrs<scalar_t> KC{&K, &c_};
      HODLR_construct_init<scalar_t>
        (rows_, 0, nullptr, lvls_-1, leafs_.data(), perm_.data(),
         lrows_, ho_bf_, options_, stats_, msh_, kerquant_, ptree_,
         nullptr, nullptr, nullptr);
      HODLR_set_I_option<scalar_t>(options_, "elem_extract", 0); // block extraction
      HODLR_construct_element_compute<scalar_t>
        (ho_bf_, options_, stats_, msh_, kerquant_,
         ptree_, &(HODLR_element_evaluation<scalar_t>),
         &(HODLR_block_evaluation<scalar_t>),
         const_cast<std::function<scalar_t(int i, int j)>*>(&Aelem));
      perm_init();
      dist_init();
    }

    template<typename scalar_t> HODLRMatrix<scalar_t>::HODLRMatrix
    (const MPIComm& c, const HSS::HSSPartitionTree& tree,
     const mult_t& Amult, const opts_t& opts)
      : HODLRMatrix<scalar_t>(c, tree, opts) {
      compress(Amult);
    }

    template<typename scalar_t> HODLRMatrix<scalar_t>::HODLRMatrix
    (const MPIComm& c, const HSS::HSSPartitionTree& tree,
     const opts_t& opts) {
      rows_ = cols_ = tree.size;
      HSS::HSSPartitionTree full_tree(tree);
      int min_lvl = 2 + std::ceil(std::log2(c.size()));
      lvls_ = std::max(min_lvl, full_tree.levels());
      full_tree.expand_complete_levels(lvls_);
      leafs_ = full_tree.template leaf_sizes<int>();
      c_ = c;
      if (c_.is_null()) return;
      Fcomm_ = MPI_Comm_c2f(c_.comm());
      options_init(opts);
      perm_.resize(rows_);
      HODLR_construct_init<scalar_t>
        (rows_, 0, nullptr, lvls_-1, leafs_.data(), perm_.data(),
         lrows_, ho_bf_, options_, stats_, msh_, kerquant_, ptree_,
         nullptr, nullptr, nullptr);
      perm_init();
      dist_init();
    }

    template<typename integer_t> struct AdmInfo {
      std::pair<std::vector<int>,std::vector<int>> maps;
      const DenseMatrix<bool>* adm;
      const CSRGraph<integer_t>* graph;
      int knn;
    };

    template<typename scalar_t, typename integer_t,
             typename real_t = typename RealType<scalar_t>::value_type>
    void HODLR_distance_query(int* m, int* n, real_t* dist, C2Fptr fdata) {
      int i = *m - 1, j = *n - 1;
      if (i == j) { *dist = real_t(0.); return; }
      auto& info = *static_cast<AdmInfo<integer_t>*>(fdata);
      auto& g = *(info.graph);
      const int max_dist = info.knn;
      if (max_dist <= 2) {
        *dist = real_t(1.);
        auto pkhi = g.ind() + g.ptr(i+1);
        for (auto pk=g.ind() + g.ptr(i); pk!=pkhi; pk++)
          if (*pk == j) return;
        *dist = real_t(2.);
        if (max_dist == 1) return;
        for (auto pk=g.ind() + g.ptr(i); pk!=pkhi; pk++) {
          auto plhi = g.ind() + g.ptr(*pk+1);
          for (auto pl=g.ind() + g.ptr(*pk); pl!=plhi; pl++)
            if (*pl == j) return;
        }
        *dist = real_t(3.);
      } else {
        auto gn = g.size();
        std::vector<int> mark(gn, -1);
        std::queue<int> q;
        // start a breadth-first search from node i
        q.push(i);
        // mark will hold the distance to node i,
        // or -1 if not yet visited
        mark[i] = 0;
        *dist = real_t(max_dist + 1);
        while (!q.empty()) {
          auto k = q.front();
          q.pop();
          if (mark[k] == max_dist) return;
          const auto hi = g.ind() + g.ptr(k+1);
          for (auto pl=g.ind()+g.ptr(k); pl!=hi; pl++) {
            auto l = *pl;
            if (mark[l] == -1) {
              if (l == j) {
                *dist = real_t(mark[k] + 1);
                return;
              }
              q.push(l);
              mark[l] = mark[k] + 1;
            }
          }
        }
        *dist = real_t(max_dist + 1);
      }
    }

    template<typename integer_t> void HODLR_admissibility_query
    (int* m, int* n, int* admissible, C2Fptr fdata) {
      auto& info = *static_cast<AdmInfo<integer_t>*>(fdata);
      auto& adm = *(info.adm);
      auto& map0 = info.maps.first;
      auto& map1 = info.maps.second;
      int r = *m - 1, c = *n - 1;
      bool a = true;
      for (int j=map0[c]; j<=map1[c] && a; j++)
        for (int i=map0[r]; i<=map1[r] && a; i++)
          a = a && adm(i, j);
      *admissible = a;
    }

    template<typename scalar_t> template<typename integer_t>
    HODLRMatrix<scalar_t>::HODLRMatrix
    (const MPIComm& c, const HSS::HSSPartitionTree& tree,
     const DenseMatrix<bool>& adm, const CSRGraph<integer_t>& graph,
     const opts_t& opts) {
      rows_ = cols_ = tree.size;
      HSS::HSSPartitionTree full_tree(tree);
      int min_lvl = 2 + std::ceil(std::log2(c.size()));
      lvls_ = std::max(min_lvl, full_tree.levels());
      full_tree.expand_complete_levels(lvls_);
      leafs_ = full_tree.template leaf_sizes<int>();
      c_ = c;
      if (c_.is_null()) return;
      Fcomm_ = MPI_Comm_c2f(c_.comm());
      options_init(opts);
      perm_.resize(rows_);
      if (opts.geo() == 2) {
        AdmInfo<integer_t> info;
        info.maps = tree.map_from_complete_to_leafs(lvls_);
        info.adm = &adm;
        info.graph = &graph;
        info.knn = opts.knn_hodlrbf();
        // use the distance and admissibility functions
        HODLR_set_I_option<scalar_t>(options_, "nogeo", 2);
        // nedge/nvert is the average degree, but since we also consider
        // length 2 connections, we need to consider more than that, 5
        // is just a heuristic.  For instance for a 2d 9-point stencil,
        // there are 3^2=9 points in the stencil and 5^2=25 points in
        // the extended (length 2 connections) stencil.
        HODLR_set_I_option<scalar_t>
          (options_, "knn",
           (opts.knn_hodlrbf()*2+1)*(opts.knn_hodlrbf()*2+1) *
           graph.edges() / graph.vertices());
        HODLR_construct_init<scalar_t>
          (rows_, 0, nullptr, lvls_-1, leafs_.data(), perm_.data(),
           lrows_, ho_bf_, options_, stats_, msh_, kerquant_, ptree_,
           &(HODLR_distance_query<scalar_t,integer_t>),
           &(HODLR_admissibility_query<integer_t>), &info);
      } else
        HODLR_construct_init<scalar_t>
          (rows_, 0, nullptr, lvls_-1, leafs_.data(), perm_.data(),
           lrows_, ho_bf_, options_, stats_, msh_, kerquant_, ptree_,
           nullptr, nullptr, nullptr);
      perm_init();
      dist_init();
    }

    template<typename scalar_t> void
    HODLRMatrix<scalar_t>::options_init(const opts_t& opts) {
      auto P = c_.size();
      std::vector<int> groups(P);
      std::iota(groups.begin(), groups.end(), 0);

      // create hodlr data structures
      HODLR_createptree<scalar_t>(P, groups.data(), Fcomm_, ptree_);
      HODLR_createoptions<scalar_t>(options_);
      HODLR_createstats<scalar_t>(stats_);

      // set hodlr options
      HODLR_set_I_option<scalar_t>(options_, "verbosity", opts.verbose() ? 2 : -1);
      HODLR_set_I_option<scalar_t>(options_, "nogeo", 1);
      HODLR_set_I_option<scalar_t>(options_, "Nmin_leaf", rows_);
      // set RecLR_leaf to 2 for RRQR at bottom level of Hierarchical BACA
      HODLR_set_I_option<scalar_t>(options_, "RecLR_leaf", 5); // 5 = new version of BACA
      HODLR_set_I_option<scalar_t>(options_, "BACA_Batch", opts.BACA_block_size());
      HODLR_set_I_option<scalar_t>(options_, "xyzsort", 0);
      HODLR_set_I_option<scalar_t>(options_, "elem_extract", 1); // block extraction
      // set ErrFillFull to 1 to check acc for extraction code
      //HODLR_set_I_option<scalar_t>(options_, "ErrFillFull", opts.verbose() ? 1 : 0);
      HODLR_set_I_option<scalar_t>(options_, "ErrFillFull", 0);
      HODLR_set_I_option<scalar_t>(options_, "rank0", opts.rank_guess());
      HODLR_set_I_option<scalar_t>(options_, "cpp", 1);
      HODLR_set_I_option<scalar_t>(options_, "forwardN15flag", 0);
      HODLR_set_D_option<scalar_t>(options_, "sample_para", opts.BF_sampling_parameter());
      HODLR_set_D_option<scalar_t>(options_, "rankrate", opts.rank_rate());
      if (opts.butterfly_levels() > 0)
        HODLR_set_I_option<scalar_t>(options_, "LRlevel", opts.butterfly_levels());
      HODLR_set_D_option<scalar_t>(options_, "tol_comp", opts.rel_tol());
      HODLR_set_D_option<scalar_t>(options_, "tol_rand", opts.rel_tol());
      HODLR_set_D_option<scalar_t>(options_, "tol_Rdetect", 0.1*opts.rel_tol());
    }

    template<typename scalar_t> void HODLRMatrix<scalar_t>::perm_init() {
      iperm_.resize(rows_);
      MPI_Bcast(perm_.data(), perm_.size(), MPI_INT, 0, c_.comm());
      for (int i=0; i<rows_; i++) {
        perm_[i]--;
        iperm_[perm_[i]] = i;
      }
    }

    template<typename scalar_t> void HODLRMatrix<scalar_t>::dist_init() {
      auto P = c_.size();
      auto rank = c_.rank();
      dist_.resize(P+1);
      dist_[rank+1] = lrows_;
      MPI_Allgather(MPI_IN_PLACE, 0, MPI_DATATYPE_NULL,
                    dist_.data()+1, 1, MPI_INT, c_.comm());
      for (int p=0; p<P; p++) dist_[p+1] += dist_[p];
    }

    template<typename scalar_t> HODLRMatrix<scalar_t>::~HODLRMatrix() {
      if (stats_) HODLR_deletestats<scalar_t>(stats_);
      if (ptree_) HODLR_deleteproctree<scalar_t>(ptree_);
      if (msh_) HODLR_deletemesh<scalar_t>(msh_);
      if (kerquant_) HODLR_deletekernelquant<scalar_t>(kerquant_);
      if (ho_bf_) HODLR_delete<scalar_t>(ho_bf_);
      if (options_) HODLR_deleteoptions<scalar_t>(options_);
    }

    template<typename scalar_t> HODLRMatrix<scalar_t>&
    HODLRMatrix<scalar_t>::operator=(HODLRMatrix<scalar_t>&& h) {
      ho_bf_ = h.ho_bf_;       h.ho_bf_ = nullptr;
      options_ = h.options_;   h.options_ = nullptr;
      stats_ = h.stats_;       h.stats_ = nullptr;
      msh_ = h.msh_;           h.msh_ = nullptr;
      kerquant_ = h.kerquant_; h.kerquant_ = nullptr;
      ptree_ = h.ptree_;       h.ptree_ = nullptr;
      Fcomm_ = h.Fcomm_;
      c_ = h.c_;
      rows_ = h.rows_;
      cols_ = h.cols_;
      lrows_ = h.lrows_;
      std::swap(perm_, h.perm_);
      std::swap(iperm_, h.iperm_);
      std::swap(dist_, h.dist_);
      return *this;
    }

    template<typename scalar_t> void HODLR_matvec_routine
    (const char* op, int* nin, int* nout, int* nvec,
     const scalar_t* X, scalar_t* Y, C2Fptr func) {
      auto A = static_cast<typename HODLRMatrix<scalar_t>::mult_t*>(func);
      DenseMatrixWrapper<scalar_t> Yw(*nout, *nvec, Y, *nout),
        Xw(*nin, *nvec, const_cast<scalar_t*>(X), *nin);
      (*A)(c2T(*op), Xw, Yw);
    }

    template<typename scalar_t> void
    HODLRMatrix<scalar_t>::compress(const mult_t& Amult) {
      if (c_.is_null()) return;
      C2Fptr f = static_cast<void*>(const_cast<mult_t*>(&Amult));
      HODLR_construct_matvec_compute<scalar_t>
        (ho_bf_, options_, stats_, msh_, kerquant_, ptree_,
         &(HODLR_matvec_routine<scalar_t>), f);
    }

    template<typename scalar_t> void
    HODLRMatrix<scalar_t>::compress
    (const mult_t& Amult, int rank_guess) {
      HODLR_set_I_option<scalar_t>(options_, "rank0", rank_guess);
      compress(Amult);
    }

    template<typename scalar_t> void
    HODLRMatrix<scalar_t>::compress(const delem_blocks_t& Aelem) {
      AelemCommPtrs<scalar_t> AC{&Aelem, &c_};
      HODLR_construct_element_compute<scalar_t>
        (ho_bf_, options_, stats_, msh_, kerquant_, ptree_,
         &(HODLR_element_evaluation<scalar_t>),
         &(HODLR_block_evaluation<scalar_t>), &AC);
    }

    template<typename scalar_t> void
    HODLRMatrix<scalar_t>::compress(const elem_blocks_t& Aelem) {
      C2Fptr f = static_cast<void*>(const_cast<elem_blocks_t*>(&Aelem));
      HODLR_construct_element_compute<scalar_t>
        (ho_bf_, options_, stats_, msh_, kerquant_, ptree_,
         &(HODLR_element_evaluation<scalar_t>),
         &(HODLR_block_evaluation_seq<scalar_t>), f);
    }

    template<typename scalar_t> void
    HODLRMatrix<scalar_t>::mult
    (Trans op, const DenseM_t& X, DenseM_t& Y) const {
      if (c_.is_null()) return;
      HODLR_mult(char(op), X.data(), Y.data(), lrows_, lrows_, X.cols(),
                 ho_bf_, options_, stats_, ptree_);
    }

    template<typename scalar_t> void
    HODLRMatrix<scalar_t>::mult
    (Trans op, const DistM_t& X, DistM_t& Y) const {
      if (c_.is_null()) return;
      DenseM_t Y1D(lrows_, X.cols());
      {
        auto X1D = redistribute_2D_to_1D(X);
        HODLR_mult(char(op), X1D.data(), Y1D.data(), lrows_, lrows_,
                   X.cols(), ho_bf_, options_, stats_, ptree_);
      }
      redistribute_1D_to_2D(Y1D, Y);
    }

    template<typename scalar_t> void
    HODLRMatrix<scalar_t>::inv_mult
    (Trans op, const DenseM_t& X, DenseM_t& Y) const {
      if (c_.is_null()) return;
      HODLR_inv_mult
        (char(op), X.data(), Y.data(), lrows_, lrows_, X.cols(),
         ho_bf_, options_, stats_, ptree_);
    }

    template<typename scalar_t> void
    HODLRMatrix<scalar_t>::factor() {
      if (c_.is_null()) return;
      HODLR_factor<scalar_t>(ho_bf_, options_, stats_, ptree_, msh_);
    }

    template<typename scalar_t> void
    HODLRMatrix<scalar_t>::solve(const DenseM_t& B, DenseM_t& X) const {
      if (c_.is_null()) return;
      HODLR_solve(X.data(), B.data(), lrows_, X.cols(),
                  ho_bf_, options_, stats_, ptree_);
    }

    template<typename scalar_t> void
    HODLRMatrix<scalar_t>::solve(const DistM_t& B, DistM_t& X) const {
      if (c_.is_null()) return;
      DenseM_t X1D(lrows_, X.cols());
      {
        auto B1D = redistribute_2D_to_1D(B);
        HODLR_solve(X1D.data(), B1D.data(), lrows_, X.cols(),
                    ho_bf_, options_, stats_, ptree_);
      }
      redistribute_1D_to_2D(X1D, X);
    }

    template<typename scalar_t> void HODLRMatrix<scalar_t>::extract_elements
    (const VecVec_t& I, const VecVec_t& J, std::vector<DistM_t>& B) {
      if (I.empty()) return;
      assert(I.size() == J.size() && I.size() == B.size());
      int Ninter = I.size(), total_rows = 0, total_cols = 0, total_dat = 0;
      int pmaps[3] = {B[0].nprows(), B[0].npcols(), 0};
      for (auto Ik : I) total_rows += Ik.size();
      for (auto Jk : J) total_cols += Jk.size();
      std::unique_ptr<int[]> iwork
        (new int[total_rows + total_cols + 3*Ninter]);
      auto allrows = iwork.get();
      auto allcols = allrows + total_rows;
      auto rowidx = allcols + total_cols;
      auto colidx = rowidx + Ninter;
      auto pgids = colidx + Ninter;
      for (int k=0, i=0, j=0; k<Ninter; k++) {
        assert(B[k].nprows() == pmaps[0]);
        assert(B[k].npcols() == pmaps[1]);
        total_dat += B[k].lrows()*B[k].lcols();
        rowidx[k] = I[k].size();
        colidx[k] = J[k].size();
        pgids[k] = 0;
        for (auto l : I[k]) { assert(int(l) < rows_); allrows[i++] = l+1; }
        for (auto l : J[k]) { assert(int(l) < cols_); allcols[j++] = l+1; }
      }
      for (int k=0; k<Ninter; k++)
        total_dat += B[k].lrows()*B[k].lcols();
      std::unique_ptr<scalar_t[]> alldat_loc(new scalar_t[total_dat]);
      auto ptr = alldat_loc.get();
      HODLR_extract_elements<scalar_t>
        (ho_bf_, options_, msh_, stats_, ptree_, Ninter,
         total_rows, total_cols, total_dat, allrows, allcols,
         ptr, rowidx, colidx, pgids, 1, pmaps);
      for (auto& Bk : B) {
        auto m = Bk.lcols();
        auto n = Bk.lrows();
        auto Bdata = Bk.data();
        auto Bld = Bk.ld();
        for (int j=0; j<m; j++)
          for (int i=0; i<n; i++)
            Bdata[i+j*Bld] = *ptr++;
      }
    }

    template<typename scalar_t> void HODLRMatrix<scalar_t>::extract_elements
    (const Vec_t& I, const Vec_t& J, DenseM_t& B) {
      int m = I.size(), n = J.size(), pgids = 0;
      if (m == 0 || n == 0) return;
      int pmaps[3] = {1, 1, 0};
      std::vector<int> Ii, Ji;
      Ii.assign(I.begin(), I.end());
      Ji.assign(J.begin(), J.end());
      for (auto& i : Ii) i++;
      for (auto& j : Ji) j++;
      HODLR_extract_elements<scalar_t>
        (ho_bf_, options_, msh_, stats_, ptree_, 1, m, n, m*n,
         Ii.data(), Ji.data(), B.data(), &m, &n, &pgids, 1, pmaps);
    }

    template<typename scalar_t> DistributedMatrix<scalar_t>
    HODLRMatrix<scalar_t>::dense(const BLACSGrid* g) const {
      DistM_t A(g, rows_, cols_), I(g, rows_, cols_);
      I.eye();
      mult(Trans::N, I, A);
      return A;
    }

    template<typename scalar_t> DenseMatrix<scalar_t>
    HODLRMatrix<scalar_t>::redistribute_2D_to_1D(const DistM_t& R2D) const {
      DenseM_t R1D(lrows_, R2D.cols());
      redistribute_2D_to_1D(R2D, R1D);
      return R1D;
    }

    template<typename scalar_t> void
    HODLRMatrix<scalar_t>::redistribute_2D_to_1D
    (const DistM_t& R2D, DenseM_t& R1D) const {
      TIMER_TIME(TaskType::REDIST_2D_TO_HSS, 0, t_redist);
      if (c_.is_null()) return;
      const auto P = c_.size();
      const auto rank = c_.rank();
      // for (int p=0; p<P; p++)
      //   copy(dist_[rank+1]-dist_[rank], R2D.cols(), R2D, dist_[rank], 0,
      //        R1D, p, R2D.grid()->ctxt_all());
      // return;
      const auto Rcols = R2D.cols();
      int R2Drlo, R2Drhi, R2Dclo, R2Dchi;
      R2D.lranges(R2Drlo, R2Drhi, R2Dclo, R2Dchi);
      const auto Rlcols = R2Dchi - R2Dclo;
      const auto Rlrows = R2Drhi - R2Drlo;
      const auto nprows = R2D.nprows();
      std::vector<std::vector<scalar_t>> sbuf(P);
      if (R2D.active()) {
        // global, local, proc
        std::vector<std::tuple<int,int,int>> glp(Rlrows);
        {
          std::vector<std::size_t> count(P);
          for (int r=R2Drlo; r<R2Drhi; r++) {
            auto gr = perm_[R2D.rowl2g(r)];
            auto p = -1 + std::distance
              (dist_.begin(), std::upper_bound
               (dist_.begin(), dist_.end(), gr));
            glp[r-R2Drlo] = std::tuple<int,int,int>{gr, r, p};
            count[p] += Rlcols;
          }
          std::sort(glp.begin(), glp.end());
          for (int p=0; p<P; p++)
            sbuf[p].reserve(count[p]);
        }
        for (int r=R2Drlo; r<R2Drhi; r++)
          for (int c=R2Dclo, lr=std::get<1>(glp[r-R2Drlo]),
                 p=std::get<2>(glp[r-R2Drlo]); c<R2Dchi; c++)
            sbuf[p].push_back(R2D(lr,c));
      }
      std::vector<scalar_t> rbuf;
      std::vector<scalar_t*> pbuf;
      c_.all_to_all_v(sbuf, rbuf, pbuf);
      assert(int(R1D.rows()) == lrows_ && int(R1D.cols()) == Rcols);
      if (lrows_) {
        std::vector<int> src_c(Rcols);
        for (int c=0; c<Rcols; c++)
          src_c[c] = R2D.colg2p_fixed(c)*nprows;
        for (int r=0; r<lrows_; r++) {
          auto gr = perm_[r + dist_[rank]];
          auto src_r = R2D.rowg2p_fixed(gr);
          for (int c=0; c<Rcols; c++)
            R1D(r, c) = *(pbuf[src_r + src_c[c]]++);
        }
      }
    }

    template<typename scalar_t> void
    HODLRMatrix<scalar_t>::redistribute_1D_to_2D
    (const DenseM_t& S1D, DistM_t& S2D) const {
      TIMER_TIME(TaskType::REDIST_2D_TO_HSS, 0, t_redist);
      if (c_.is_null()) return;
      const int rank = c_.rank();
      const int P = c_.size();
      const int cols = S1D.cols();
      int S2Drlo, S2Drhi, S2Dclo, S2Dchi;
      S2D.lranges(S2Drlo, S2Drhi, S2Dclo, S2Dchi);
      const auto nprows = S2D.nprows();
      std::vector<std::vector<scalar_t>> sbuf(P);
      assert(int(S1D.rows()) == lrows_);
      assert(int(S1D.rows()) == dist_[rank+1] - dist_[rank]);
      if (lrows_) {
        std::vector<std::tuple<int,int,int>> glp(lrows_);
        for (int r=0; r<lrows_; r++) {
          auto gr = iperm_[r + dist_[rank]];
          // assert(gr == r + dist_[rank]);
          assert(gr >= 0 && gr < S2D.rows());
          glp[r] = std::tuple<int,int,int>{gr,r,S2D.rowg2p_fixed(gr)};
        }
        std::sort(glp.begin(), glp.end());
        std::vector<int> pc(cols);
        for (int c=0; c<cols; c++)
          pc[c] = S2D.colg2p_fixed(c)*nprows;
        {
          std::vector<std::size_t> count(P);
          for (int r=0; r<lrows_; r++)
            for (int c=0, pr=std::get<2>(glp[r]); c<cols; c++)
              count[pr+pc[c]]++;
          for (int p=0; p<P; p++)
            sbuf[p].reserve(count[p]);
        }
        for (int r=0; r<lrows_; r++)
          for (int c=0, lr=std::get<1>(glp[r]),
                 pr=std::get<2>(glp[r]); c<cols; c++)
            sbuf[pr+pc[c]].push_back(S1D(lr,c));
      }
      std::vector<scalar_t> rbuf;
      std::vector<scalar_t*> pbuf;
      c_.all_to_all_v(sbuf, rbuf, pbuf);
      if (S2D.active()) {
        for (int r=S2Drlo; r<S2Drhi; r++) {
          auto gr = perm_[S2D.rowl2g(r)];
          // assert(gr == S2D.rowl2g(r));
          auto p = -1 + std::distance
            (dist_.begin(), std::upper_bound(dist_.begin(), dist_.end(), gr));
          assert(p < P && p >= 0);
          for (int c=S2Dclo; c<S2Dchi; c++) {
            auto tmp = *(pbuf[p]++);
            S2D(r,c) = tmp;
          }
        }
      }
    }

  } // end namespace HODLR
} // end namespace strumpack

#endif // STRUMPACK_HODLR_MATRIX_HPP<|MERGE_RESOLUTION|>--- conflicted
+++ resolved
@@ -556,10 +556,7 @@
       options_init(opts);
       perm_.resize(rows_);
       HODLR_set_I_option<scalar_t>(options_, "knn", opts.knn_hodlrbf());
-<<<<<<< HEAD
       HODLR_set_I_option<scalar_t>(options_, "RecLR_leaf", opts.lr_leaf()); 
-=======
->>>>>>> dab65907
       if (opts.geo() == 0) {
         HODLR_set_I_option<scalar_t>(options_, "nogeo", 0);
         //HODLR_set_I_option<scalar_t>(options_, "xyzsort", 2);
