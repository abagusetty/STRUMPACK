cmake_minimum_required(VERSION 2.8)
project(STRUMPACK)

# # option(STRUMPACK_USE_METIS "Build with support for Metis" ON)
# option(STRUMPACK_USE_PARMETIS "Build with support for ParMetis" OFF)
# option(STRUMPACK_USE_SCOTCH "Build with support for Scotch/PTScotch" OFF)
# option(STRUMPACK_USE_OPENMP "Use OpenMP for on-node threading tasking" ON)
# option(STRUMPACK_USE_PAPI "Build with support for PAPI monitoring" OFF)
# option(STRUMPACK_USE_COMBBLAS "Use CombBLAS for weighted matching" OFF)
# option(STRUMPACK_COUNT_FLOPS "Build with flop counters" ON)
# option(STRUMPACK_TASK_TIMERS "Build with timers for internal routines" OFF)
# option(STRUMPACK_BUILD_TESTS "Build the tests" ON)
# option(STRUMPACK_DEV_TESTING "Enable extensive testing" OFF)
# option(STRUMPACK_C_INTERFACE "Build the C interface" ON)

# set(STRUMPACK_VERSION_MAJOR 2)
# set(STRUMPACK_VERSION_MINOR 3)
# set(STRUMPACK_VERSION_PATCH 0)
# set(STRUMPACK_VERSION_FULL
#   "${STRUMPACK_VERSION_MAJOR}.${STRUMPACK_VERSION_MINOR}")

# if(STRUMPACK_USE_COMBBLAS)
#   set(CMAKE_CXX_STANDARD 14)
# else()
#   set(CMAKE_CXX_STANDARD 11)
# endif()
# set(CMAKE_CXX_STANDARD_REQUIRED on)
# include(CheckCXXCompilerFlag)
# check_cxx_compiler_flag("-std=c++14" COMPILER_SUPPORTS_CXX14)
# if(COMPILER_SUPPORTS_CXX14)
#   set(CMAKE_CXX_FLAGS "${CMAKE_CXX_FLAGS} -std=c++14")
# elseif(COMPILER_SUPPORTS_CXX11)
#   check_cxx_compiler_flag("-std=c++11" COMPILER_SUPPORTS_CXX11)
#   set(CMAKE_CXX_FLAGS "${CMAKE_CXX_FLAGS} -std=c++11")
# elseif(COMPILER_SUPPORTS_CXX0X)
#   check_cxx_compiler_flag("-std=c++0x" COMPILER_SUPPORTS_CXX0X)
#   set(CMAKE_CXX_FLAGS "${CMAKE_CXX_FLAGS} -std=c++0x")
# endif()

# find_package(MPI REQUIRED)
# if(MPI_C_FOUND)
#   message(STATUS "Found C mpi compiler:       " "${MPI_C_COMPILER}")
#   include_directories(${MPI_C_INCLUDE_PATH})
#   set(CMAKE_C_FLAGS "${CMAKE_C_FLAGS} ${MPI_C_COMPILE_FLAGS}" )
#   set(CMAKE_EXE_LINKER_FLAGS "${CMAKE_EXE_LINKER_FLAGS} ${MPI_C_LINK_FLAGS}" )
#   set(LIBS ${LIBS} ${MPI_C_LIBRARIES})
# endif()
# if(MPI_CXX_FOUND)
#   message(STATUS "Found C++ mpi compiler:     " "${MPI_CXX_COMPILER}")
#   include_directories(${MPI_CXX_INCLUDE_PATH})
#   set(CMAKE_CXX_FLAGS "${CMAKE_CXX_FLAGS} ${MPI_CXX_COMPILE_FLAGS}" )
#   set(CMAKE_EXE_LINKER_FLAGS
#     "${CMAKE_EXE_LINKER_FLAGS} ${MPI_CXX_LINK_FLAGS}" )
#   set(LIBS ${LIBS} ${MPI_CXX_LIBRARIES})
# endif()
# if(MPI_Fortran_FOUND)
#   message(STATUS "Found Fortran mpi compiler: " "${MPI_Fortran_COMPILER}")
#   include_directories(${MPI_Fortran_INCLUDE_PATH})
#   set(CMAKE_Fortran_FLAGS
#     "${CMAKE_Fortran_FLAGS} ${MPI_Fortran_COMPILE_FLAGS}" )
#   set(CMAKE_EXE_LINKER_FLAGS
#     "${CMAKE_EXE_LINKER_FLAGS} ${MPI_Fortran_LINK_FLAGS}" )
#   set(LIBS ${LIBS} ${MPI_Fortran_LIBRARIES})
# endif()

# include(FortranCInterface)
# FortranCInterface_HEADER(${PROJECT_BINARY_DIR}/StrumpackFortranCInterface.h
#   MACRO_NAMESPACE "FC_")
# include_directories(${PROJECT_BINARY_DIR} ${PROJECT_SOURCE_DIR}/src)
# FortranCInterface_VERIFY(CXX)

# if(STRUMPACK_USE_OPENMP)
#   include(FindOpenMP)
#   if(OPENMP_FOUND)
#     set(CMAKE_C_FLAGS "${CMAKE_C_FLAGS} ${OpenMP_C_FLAGS}")
#     set(CMAKE_CXX_FLAGS "${CMAKE_CXX_FLAGS} ${OpenMP_CXX_FLAGS}")
#     set(CMAKE_EXE_LINKER_FLAGS
#       "${CMAKE_EXE_LINKER_FLAGS} ${OpenMP_EXE_LINKER_FLAGS}")
#   else()
#     message(WARNING "WARNING: Could not detect OpenMP compiler
#     support, will proceed without OpenMP!")
#   endif()
# else()
#   message(STATUS "Building STRUMPACK without OpenMP support.")
#   check_cxx_compiler_flag("-Wno-unknown-pragmas"
#     COMPILER_SUPPORTS_NOPRAGMA_WARNING)
#   if (COMPILER_SUPPORTS_NOPRAGMA_WARNING)
#     set(CMAKE_CXX_FLAGS "${CMAKE_CXX_FLAGS} -Wno-unknown-pragmas")
#   endif()
# endif()

# set(CMAKE_THREAD_PREFER_PTHREAD TRUE)
# find_package(Threads)
# if(CMAKE_USE_PTHREADS_INIT)
#   message(STATUS "Found PTHREADS library")
#   set(LIBS ${LIBS} ${CMAKE_THREAD_LIBS_INIT})
# else()
#   message(WARNING
#     "WARNING: Could not find a PTHREADS library,"
#     " might be needed by Scotch !!!!")
# endif()

# if(DEFINED BLAS_LIBRARIES)
#   set(LIBS ${LIBS} ${BLAS_LIBRARIES})
# else()
#   find_package(BLAS)
#   if(BLAS_FOUND)
#     message(STATUS "Found BLAS library:   " "${BLAS_LIBRARIES}")
#     set(CMAKE_EXE_LINKER_FLAGS "${CMAKE_EXE_LINKER_FLAGS} ${BLAS_LINKER_FLAGS}")
#     set(LIBS ${LIBS} ${BLAS_LIBRARIES})
#   else()
#     message(WARNING "WARNING: Could not find a BLAS library !!!!!!!!!!!\n"
#       "Note that on some machines (like Cray's)"
#       " BLAS is linked in by the compiler wrapper")
#   endif()
# endif()

# if(DEFINED LAPACK_LIBRARIES)
#   set(LIBS ${LIBS} ${LAPACK_LIBRARIES})
# else()
#   find_package(LAPACK)
#   if(LAPACK_FOUND)
#     message(STATUS "Found LAPACK library: " "${LAPACK_LIBRARIES}")
#     set(CMAKE_EXE_LINKER_FLAGS
#       "${CMAKE_EXE_LINKER_FLAGS} ${LAPACK_LINKER_FLAGS}")
#     set(LIBS ${LIBS} ${LAPACK_LIBRARIES})
#   else()
#     message(WARNING "WARNING: Could not find a LAPACK library !!!!!!!!!\n"
#       "Note that on some machines (like Cray's)"
#       " LAPACK is linked in by the compiler wrapper")
#   endif()
# endif()

# set(CMAKE_MODULE_PATH ${CMAKE_MODULE_PATH}
#   "${CMAKE_SOURCE_DIR}/cmake/Modules/")

# if(DEFINED SCALAPACK_LIBRARIES)
#   set(LIBS ${LIBS} ${SCALAPACK_LIBRARIES})
#   include_directories(${SCALAPACK_INCLUDES})
# else()
#   find_package(SCALAPACK)
#   if(SCALAPACK_FOUND)
#     set(LIBS ${LIBS} ${SCALAPACK_LIBRARIES})
#     include_directories(${SCALAPACK_INCLUDES})
#   else()
#     message(WARNING
#       "WARNING: Could not find a ScaLAPACK/BLACS library !!!!!!!!\n"
#       "Note that on some machines (like Cray's)"
#       " ScaLAPACK is linked in by the compiler wrapper")
#   endif()
# endif()

# if(STRUMPACK_USE_PAPI)
#   find_package(PAPI)
#   set(LIBS ${LIBS} ${PAPI_LIBRARIES})
#   include_directories(${PAPI_INCLUDES})
#   if(NOT PAPI_FOUND)
#     message(FATAL_ERROR
#       "Could not find PAPI!"
#       "Set the PAPIDIR environtment variable,"
#       "or set specify PAPI_INCLUDES and PAPI_LIBRARIES."
#       "Get PAPI from http://icl.cs.utk.edu/papi/")
#   endif()
# else()
#   message(STATUS "Building STRUMPACK without PAPI support.")
# endif()

# if(STRUMPACK_USE_COMBBLAS)
#   set(LIBS ${LIBS} ${COMBBLAS_LIBRARIES})
#   include_directories(${COMBBLAS_INCLUDES})
#   message(STATUS "Combinatorial BLAS support enabled")
# endif()

# if(STRUMPACK_USE_PARMETIS)
#   find_package(ParMetis)
#   set(LIBS ${LIBS} ${PARMETIS_LIBRARIES})
#   include_directories(${PARMETIS_INCLUDES})
#   if(NOT PARMETIS_FOUND)
#     message(FATAL_ERROR
#       "Could not find ParMETIS!"
#       "Get ParMetis from http://glaros.dtc.umn.edu/gkhome/metis/parmetis/overview")
#   endif()
# else()
#   message(STATUS "Building STRUMPACK without ParMetis support.")
# endif()

# # at the moment, Metis is required to build STRUMPACK
# find_package(Metis)
# set(LIBS ${LIBS} ${METIS_LIBRARIES})
# include_directories(${METIS_INCLUDES})
# if(METIS_FOUND)
#   message(STATUS "Found Metis library\n")
# else()
#   message(FATAL_ERROR
#     "Could not find Metis (required)!"
#     "Get Metis from http://glaros.dtc.umn.edu/gkhome/metis/metis/overview\n")
# endif()

# if(STRUMPACK_USE_SCOTCH)
#   find_package(Scotch)
#   set(LIBS ${LIBS} ${SCOTCH_LIBRARIES})
#   include_directories(${SCOTCH_INCLUDES})
# else()
#   message(STATUS "Building STRUMPACK without Scotch/PTScotch support.")
# endif()

# message(STATUS "Linking with: " "${LIBS}")
# message(STATUS "Implicit C libs: " "${CMAKE_C_IMPLICIT_LINK_LIBRARIES}")
# message(STATUS "Implicit CXX libs: " "${CMAKE_CXX_IMPLICIT_LINK_LIBRARIES}")
# message(STATUS "Implicit Fortran libs: "
#   "${CMAKE_Fortran_IMPLICIT_LINK_LIBRARIES}")

# foreach(arg ${LIBS})
#   set(STRUMPACK_ALL_LIBS "${STRUMPACK_ALL_LIBS} ${arg}")
# endforeach(arg ${LIBS})
# # foreach(arg ${CMAKE_C_IMPLICIT_LINK_LIBRARIES})
# #   set(STRUMPACK_ALL_LIBS "${STRUMPACK_ALL_LIBS} -l${arg}")
# # endforeach(arg ${CMAKE_C_IMPLICIT_LINK_LIBRARIES})
# # foreach(arg ${CMAKE_CXX_IMPLICIT_LINK_LIBRARIES})
# #   set(STRUMPACK_ALL_LIBS "${STRUMPACK_ALL_LIBS} -l${arg}")
# # endforeach(arg ${CMAKE_CXX_IMPLICIT_LINK_LIBRARIES})
# foreach(arg ${CMAKE_Fortran_IMPLICIT_LINK_LIBRARIES})
#   set(STRUMPACK_ALL_LIBS "${STRUMPACK_ALL_LIBS} -l${arg}")
<<<<<<< HEAD
# endforeach(arg ${CMAKE_C_IMPLICIT_LINK_LIBRARIES})
# foreach(arg ${CMAKE_CXX_IMPLICIT_LINK_LIBRARIES})
#   set(STRUMPACK_ALL_LIBS "${STRUMPACK_ALL_LIBS} -l${arg}")
# endforeach(arg ${CMAKE_CXX_IMPLICIT_LINK_LIBRARIES})
foreach(arg ${CMAKE_Fortran_IMPLICIT_LINK_LIBRARIES})
  set(STRUMPACK_ALL_LIBS "${STRUMPACK_ALL_LIBS} -l${arg}")
endforeach(arg ${CMAKE_Fortran_IMPLICIT_LINK_LIBRARIES})

if(CMAKE_BUILD_TYPE STREQUAL "Release")
  set(STRUMPACK_ALL_C_FLAGS "${CMAKE_C_FLAGS} ${CMAKE_C_FLAGS_RELEASE}")
  set(STRUMPACK_ALL_CXX_FLAGS "${CMAKE_CXX_FLAGS} ${CMAKE_CXX_FLAGS_RELEASE}")
else()
  set(STRUMPACK_ALL_C_FLAGS "${CMAKE_C_FLAGS} ${CMAKE_C_FLAGS_DEBUG}")
  set(STRUMPACK_ALL_CXX_FLAGS "${CMAKE_CXX_FLAGS} ${CMAKE_CXX_FLAGS_DEBUG}")
endif()


set(LIBSRC
  src/StrumpackParameters.cpp
  src/misc/TaskTimer.cpp)

if(STRUMPACK_C_INTERFACE)
  list(APPEND LIBSRC src/StrumpackSparseSolver.cpp)
endif()

set(LIBSRCDENSE
  src/dense/BLASLAPACKOpenMPTask.cpp
  src/dense/lapack/sgeqp3tol.f src/dense/lapack/dgeqp3tol.f
  src/dense/lapack/cgeqp3tol.f src/dense/lapack/zgeqp3tol.f
  src/dense/lapack/sgeqrfmod.f src/dense/lapack/dgeqrfmod.f
  src/dense/lapack/cgeqrfmod.f src/dense/lapack/zgeqrfmod.f
  src/dense/lapack/sgeqr2mod.f src/dense/lapack/dgeqr2mod.f
  src/dense/lapack/cgeqr2mod.f src/dense/lapack/zgeqr2mod.f
  src/dense/lapack/slaqpsmod.f src/dense/lapack/dlaqpsmod.f
  src/dense/lapack/claqpsmod.f src/dense/lapack/zlaqpsmod.f
  src/dense/lapack/slaqp2mod.f src/dense/lapack/dlaqp2mod.f
  src/dense/lapack/claqp2mod.f src/dense/lapack/zlaqp2mod.f
  src/dense/lapack/sgetrfmod.f src/dense/lapack/dgetrfmod.f
  src/dense/lapack/cgetrfmod.f src/dense/lapack/zgetrfmod.f
  src/dense/lapack/sgetf2mod.f src/dense/lapack/dgetf2mod.f
  src/dense/lapack/cgetf2mod.f src/dense/lapack/zgetf2mod.f
  src/dense/lapack/sorglqmod.f src/dense/lapack/dorglqmod.f
  src/dense/lapack/cunglqmod.f src/dense/lapack/zunglqmod.f
  src/dense/lapack/sorgl2mod.f src/dense/lapack/dorgl2mod.f
  src/dense/lapack/cungl2mod.f src/dense/lapack/zungl2mod.f
  src/dense/lapack/slarfbmod.f src/dense/lapack/dlarfbmod.f
  src/dense/lapack/clarfbmod.f src/dense/lapack/zlarfbmod.f
  src/dense/lapack/slarftmod.f src/dense/lapack/dlarftmod.f
  src/dense/lapack/clarftmod.f src/dense/lapack/zlarftmod.f
  src/dense/lapack/slarfmod.f src/dense/lapack/dlarfmod.f
  src/dense/lapack/clarfmod.f src/dense/lapack/zlarfmod.f
  src/dense/lapack/sgelqfmod.f src/dense/lapack/dgelqfmod.f
  src/dense/lapack/cgelqfmod.f src/dense/lapack/zgelqfmod.f
  src/dense/lapack/sgelq2mod.f src/dense/lapack/dgelq2mod.f
  src/dense/lapack/cgelq2mod.f src/dense/lapack/zgelq2mod.f
  src/dense/lapack/pcgeqpfmod.f src/dense/lapack/pdgeqpfmod.f
  src/dense/lapack/psgeqpfmod.f src/dense/lapack/pzgeqpfmod.f
  src/dense/lapack/cgeqp3mod.f src/dense/lapack/dgeqp3mod.f
  src/dense/lapack/sgeqp3mod.f src/dense/lapack/zgeqp3mod.f)

set(LIBSRCSPARSE
  src/sparse/rcm/rcm.f
  src/sparse/rcm/degree.f
  src/sparse/rcm/fnroot.f
  src/sparse/rcm/genrcm.f
  src/sparse/rcm/rootls.f
  src/sparse/MUMPS/ana_orderings.F
  src/sparse/strumpack_mc64ad.c)

add_library(strumpack ${LIBSRC} ${LIBSRCSPARSE} ${LIBSRCDENSE})
target_link_libraries(strumpack ${LIBS})


install(TARGETS strumpack LIBRARY DESTINATION lib ARCHIVE DESTINATION lib)

configure_file(${CMAKE_SOURCE_DIR}/src/StrumpackConfig.hpp.in
  ${PROJECT_BINARY_DIR}/StrumpackConfig.hpp)

install(FILES
  ${PROJECT_BINARY_DIR}/StrumpackFortranCInterface.h
  ${PROJECT_BINARY_DIR}/StrumpackConfig.hpp
  src/StrumpackSparseSolver.h
  src/StrumpackSparseSolver.hpp
  src/StrumpackSparseSolverMPI.hpp
  src/StrumpackSparseSolverMPIDist.hpp
  src/StrumpackOptions.hpp
  src/StrumpackParameters.hpp
  DESTINATION include)

install(FILES
  src/misc/TaskTimer.hpp
  src/misc/MPIWrapper.hpp
  src/misc/RandomWrapper.hpp
  src/misc/Tools.hpp
  DESTINATION include/misc)

install(FILES
  src/dense/DistributedMatrix.hpp
  src/dense/DenseMatrix.hpp
  src/dense/BLASLAPACKOpenMPTask.hpp
  src/dense/BLASLAPACKWrapper.hpp
  src/dense/ScaLAPACKWrapper.hpp
  src/dense/BLACSGrid.hpp
  DESTINATION include/dense)

install(FILES
  src/sparse/BiCGStab.hpp
  src/sparse/BiCGStabMPI.hpp
  src/sparse/CSCMatrix.hpp
  src/sparse/CSRGraph.hpp
  src/sparse/CSRMatrix.hpp
  src/sparse/CSRMatrixMPI.hpp
  src/sparse/CompressedSparseMatrix.hpp
  src/sparse/ETree.hpp
  src/sparse/EliminationTree.hpp
  src/sparse/EliminationTreeMPI.hpp
  src/sparse/EliminationTreeMPIDist.hpp
  src/sparse/FrontalMatrix.hpp
  src/sparse/FrontalMatrixDense.hpp
  src/sparse/FrontalMatrixDenseMPI.hpp
  src/sparse/FrontalMatrixHSS.hpp
  src/sparse/FrontalMatrixHSSMPI.hpp
  src/sparse/FrontalMatrixMPI.hpp
  src/sparse/GMRes.hpp
  src/sparse/GMResMPI.hpp
  src/sparse/GeometricReordering.hpp
  src/sparse/GeometricReorderingMPI.hpp
  src/sparse/IterativeRefinement.hpp
  src/sparse/IterativeRefinementMPI.hpp
  src/sparse/MatrixReordering.hpp
  src/sparse/MatrixReorderingMPI.hpp
  src/sparse/MetisReordering.hpp
  src/sparse/PTScotchReordering.hpp
  src/sparse/ParMetisReordering.hpp
  src/sparse/ProportionallyDistributedSparseMatrix.hpp
  src/sparse/Redistribute.hpp
  src/sparse/ScotchReordering.hpp
  src/sparse/RCMReordering.hpp
  src/sparse/ExtendAdd.hpp
  src/sparse/SeparatorTree.hpp
  src/sparse/mumps_symqamd.hpp
  DESTINATION include/sparse)

if(STRUMPACK_USE_COMBBLAS)
  install(FILES src/sparse/AWPMCombBLAS.hpp DESTINATION include/sparse)
endif()

install(FILES src/HSS/HSSMatrix.hpp
  src/HSS/HSSMatrix.factor.hpp
  src/HSS/HSSMatrix.compress.hpp
  src/HSS/HSSMatrix.compress_stable.hpp
  src/HSS/HSSMatrix.extract.hpp
  src/HSS/HSSBasisID.hpp
  src/HSS/HSSMatrix.Schur.hpp
  src/HSS/HSSMatrix.apply.hpp
  src/HSS/HSSMatrix.solve.hpp
  src/HSS/HSSExtra.hpp
  src/HSS/HSSMatrixBase.hpp
  src/HSS/HSSPartitionTree.hpp
  src/HSS/HSSOptions.hpp
  src/HSS/HSSMatrixMPI.hpp
  src/HSS/HSSMatrixMPI.apply.hpp
  src/HSS/HSSMatrixMPI.compress.hpp
  src/HSS/HSSMatrixMPI.factor.hpp
  src/HSS/HSSMatrixMPI.extract.hpp
  src/HSS/HSSMatrixMPI.extract_blocks.hpp
  src/HSS/HSSMatrixMPI.solve.hpp
  src/HSS/HSSExtraMPI.hpp
  src/HSS/HSSBasisIDMPI.hpp
  src/HSS/DistSamples.hpp
  src/HSS/DistElemMult.hpp
  src/HSS/HSSMatrixMPI.compress_stable.hpp
  src/HSS/HSSMatrixMPI.Schur.hpp
  src/HSS/BlockCyclic2BlockRow.hpp
  DESTINATION include/HSS)

set(CPACK_GENERATOR "TGZ")
set(CPACK_PACKAGE_VERSION_MAJOR ${STRUMPACK_VERSION_MAJOR})
set(CPACK_PACKAGE_VERSION_MINOR ${STRUMPACK_VERSION_MINOR})
set(CPACK_PACKAGE_VERSION_PATCH ${STRUMPACK_VERSION_PATCH})
include(CPack)
=======
# endforeach(arg ${CMAKE_Fortran_IMPLICIT_LINK_LIBRARIES})

# if(CMAKE_BUILD_TYPE STREQUAL "Release")
#   set(STRUMPACK_ALL_C_FLAGS "${CMAKE_C_FLAGS} ${CMAKE_C_FLAGS_RELEASE}")
#   set(STRUMPACK_ALL_CXX_FLAGS "${CMAKE_CXX_FLAGS} ${CMAKE_CXX_FLAGS_RELEASE}")
# else()
#   set(STRUMPACK_ALL_C_FLAGS "${CMAKE_C_FLAGS} ${CMAKE_C_FLAGS_DEBUG}")
#   set(STRUMPACK_ALL_CXX_FLAGS "${CMAKE_CXX_FLAGS} ${CMAKE_CXX_FLAGS_DEBUG}")
# endif()


# set(LIBSRC
#   src/StrumpackParameters.cpp
#   src/misc/TaskTimer.cpp)

# if(STRUMPACK_C_INTERFACE)
#   list(APPEND LIBSRC src/StrumpackSparseSolver.cpp)
# endif()

# set(LIBSRCDENSE
#   src/dense/BLASLAPACKOpenMPTask.cpp
#   src/dense/lapack/sgeqp3tol.f src/dense/lapack/dgeqp3tol.f
#   src/dense/lapack/cgeqp3tol.f src/dense/lapack/zgeqp3tol.f
#   src/dense/lapack/sgeqrfmod.f src/dense/lapack/dgeqrfmod.f
#   src/dense/lapack/cgeqrfmod.f src/dense/lapack/zgeqrfmod.f
#   src/dense/lapack/sgeqr2mod.f src/dense/lapack/dgeqr2mod.f
#   src/dense/lapack/cgeqr2mod.f src/dense/lapack/zgeqr2mod.f
#   src/dense/lapack/slaqpsmod.f src/dense/lapack/dlaqpsmod.f
#   src/dense/lapack/claqpsmod.f src/dense/lapack/zlaqpsmod.f
#   src/dense/lapack/slaqp2mod.f src/dense/lapack/dlaqp2mod.f
#   src/dense/lapack/claqp2mod.f src/dense/lapack/zlaqp2mod.f
#   src/dense/lapack/sgetrfmod.f src/dense/lapack/dgetrfmod.f
#   src/dense/lapack/cgetrfmod.f src/dense/lapack/zgetrfmod.f
#   src/dense/lapack/sgetf2mod.f src/dense/lapack/dgetf2mod.f
#   src/dense/lapack/cgetf2mod.f src/dense/lapack/zgetf2mod.f
#   src/dense/lapack/sorglqmod.f src/dense/lapack/dorglqmod.f
#   src/dense/lapack/cunglqmod.f src/dense/lapack/zunglqmod.f
#   src/dense/lapack/sorgl2mod.f src/dense/lapack/dorgl2mod.f
#   src/dense/lapack/cungl2mod.f src/dense/lapack/zungl2mod.f
#   src/dense/lapack/slarfbmod.f src/dense/lapack/dlarfbmod.f
#   src/dense/lapack/clarfbmod.f src/dense/lapack/zlarfbmod.f
#   src/dense/lapack/slarftmod.f src/dense/lapack/dlarftmod.f
#   src/dense/lapack/clarftmod.f src/dense/lapack/zlarftmod.f
#   src/dense/lapack/slarfmod.f src/dense/lapack/dlarfmod.f
#   src/dense/lapack/clarfmod.f src/dense/lapack/zlarfmod.f
#   src/dense/lapack/sgelqfmod.f src/dense/lapack/dgelqfmod.f
#   src/dense/lapack/cgelqfmod.f src/dense/lapack/zgelqfmod.f
#   src/dense/lapack/sgelq2mod.f src/dense/lapack/dgelq2mod.f
#   src/dense/lapack/cgelq2mod.f src/dense/lapack/zgelq2mod.f
#   src/dense/lapack/pcgeqpfmod.f src/dense/lapack/pdgeqpfmod.f
#   src/dense/lapack/psgeqpfmod.f src/dense/lapack/pzgeqpfmod.f
#   src/dense/lapack/cgeqp3mod.f src/dense/lapack/dgeqp3mod.f
#   src/dense/lapack/sgeqp3mod.f src/dense/lapack/zgeqp3mod.f)

# set(LIBSRCSPARSE
#   src/sparse/rcm/rcm.f
#   src/sparse/rcm/degree.f
#   src/sparse/rcm/fnroot.f
#   src/sparse/rcm/genrcm.f
#   src/sparse/rcm/rootls.f
#   src/sparse/MUMPS/ana_orderings.F
#   src/sparse/strumpack_mc64ad.c)

# add_library(strumpack ${LIBSRC} ${LIBSRCSPARSE} ${LIBSRCDENSE})
# target_link_libraries(strumpack ${LIBS})


# install(TARGETS strumpack LIBRARY DESTINATION lib ARCHIVE DESTINATION lib)

# configure_file(${CMAKE_SOURCE_DIR}/src/StrumpackConfig.hpp.in
#   ${PROJECT_BINARY_DIR}/StrumpackConfig.hpp)

# install(FILES
#   ${PROJECT_BINARY_DIR}/StrumpackFortranCInterface.h
#   ${PROJECT_BINARY_DIR}/StrumpackConfig.hpp
#   src/StrumpackSparseSolver.h
#   src/StrumpackSparseSolver.hpp
#   src/StrumpackSparseSolverMPI.hpp
#   src/StrumpackSparseSolverMPIDist.hpp
#   src/StrumpackOptions.hpp
#   src/StrumpackParameters.hpp
#   DESTINATION include)

# install(FILES
#   src/misc/TaskTimer.hpp
#   src/misc/MPIWrapper.hpp
#   src/misc/RandomWrapper.hpp
#   src/misc/Tools.hpp
#   DESTINATION include/misc)

# install(FILES
#   src/dense/DistributedMatrix.hpp
#   src/dense/DenseMatrix.hpp
#   src/dense/BLASLAPACKOpenMPTask.hpp
#   src/dense/BLASLAPACKWrapper.hpp
#   src/dense/ScaLAPACKWrapper.hpp
#   DESTINATION include/dense)

# install(FILES
#   src/sparse/BiCGStab.hpp
#   src/sparse/BiCGStabMPI.hpp
#   src/sparse/CSCMatrix.hpp
#   src/sparse/CSRGraph.hpp
#   src/sparse/CSRMatrix.hpp
#   src/sparse/CSRMatrixMPI.hpp
#   src/sparse/CompressedSparseMatrix.hpp
#   src/sparse/ETree.hpp
#   src/sparse/EliminationTree.hpp
#   src/sparse/EliminationTreeMPI.hpp
#   src/sparse/EliminationTreeMPIDist.hpp
#   src/sparse/FrontalMatrix.hpp
#   src/sparse/FrontalMatrixDense.hpp
#   src/sparse/FrontalMatrixDenseMPI.hpp
#   src/sparse/FrontalMatrixHSS.hpp
#   src/sparse/FrontalMatrixHSSMPI.hpp
#   src/sparse/FrontalMatrixMPI.hpp
#   src/sparse/GMRes.hpp
#   src/sparse/GMResMPI.hpp
#   src/sparse/GeometricReordering.hpp
#   src/sparse/GeometricReorderingMPI.hpp
#   src/sparse/IterativeRefinement.hpp
#   src/sparse/IterativeRefinementMPI.hpp
#   src/sparse/MatrixReordering.hpp
#   src/sparse/MatrixReorderingMPI.hpp
#   src/sparse/MetisReordering.hpp
#   src/sparse/PTScotchReordering.hpp
#   src/sparse/ParMetisReordering.hpp
#   src/sparse/ProportionallyDistributedSparseMatrix.hpp
#   src/sparse/Redistribute.hpp
#   src/sparse/ScotchReordering.hpp
#   src/sparse/RCMReordering.hpp
#   src/sparse/ExtendAdd.hpp
#   src/sparse/SeparatorTree.hpp
#   src/sparse/mumps_symqamd.hpp
#   DESTINATION include/sparse)

# if(STRUMPACK_USE_COMBBLAS)
#   install(FILES src/sparse/AWPMCombBLAS.hpp DESTINATION include/sparse)
# endif()

# install(FILES src/HSS/HSSMatrix.hpp
#   src/HSS/HSSMatrix.factor.hpp
#   src/HSS/HSSMatrix.compress.hpp
#   src/HSS/HSSMatrix.compress_stable.hpp
#   src/HSS/HSSMatrix.extract.hpp
#   src/HSS/HSSBasisID.hpp
#   src/HSS/HSSMatrix.Schur.hpp
#   src/HSS/HSSMatrix.apply.hpp
#   src/HSS/HSSMatrix.solve.hpp
#   src/HSS/HSSExtra.hpp
#   src/HSS/HSSMatrixBase.hpp
#   src/HSS/HSSPartitionTree.hpp
#   src/HSS/HSSOptions.hpp
#   src/HSS/HSSMatrixMPI.hpp
#   src/HSS/HSSMatrixMPI.apply.hpp
#   src/HSS/HSSMatrixMPI.compress.hpp
#   src/HSS/HSSMatrixMPI.factor.hpp
#   src/HSS/HSSMatrixMPI.extract.hpp
#   src/HSS/HSSMatrixMPI.extract_blocks.hpp
#   src/HSS/HSSMatrixMPI.solve.hpp
#   src/HSS/HSSExtraMPI.hpp
#   src/HSS/HSSBasisIDMPI.hpp
#   src/HSS/DistSamples.hpp
#   src/HSS/DistElemMult.hpp
#   src/HSS/HSSMatrixMPI.compress_stable.hpp
#   src/HSS/HSSMatrixMPI.Schur.hpp
#   src/HSS/BlockCyclic2BlockRow.hpp
#   DESTINATION include/HSS)

# set(CPACK_GENERATOR "TGZ")
# set(CPACK_PACKAGE_VERSION_MAJOR ${STRUMPACK_VERSION_MAJOR})
# set(CPACK_PACKAGE_VERSION_MINOR ${STRUMPACK_VERSION_MINOR})
# set(CPACK_PACKAGE_VERSION_PATCH ${STRUMPACK_VERSION_PATCH})
# include(CPack)
>>>>>>> 77febc16

find_package(Doxygen)
if(DOXYGEN_FOUND)
  configure_file(${CMAKE_SOURCE_DIR}/doc/doxygen/doxygen.dox.in
    ${CMAKE_BINARY_DIR}/doxygen.dox @ONLY)
  add_custom_target(doc
    ${DOXYGEN_EXECUTABLE} ${CMAKE_BINARY_DIR}/doxygen.dox
    WORKING_DIRECTORY ${CMAKE_BINARY_DIR}
    COMMENT "Generating API documentation with doxygen" VERBATIM)
endif(DOXYGEN_FOUND)

<<<<<<< HEAD
if(STRUMPACK_C_INTERFACE)
  set(C_EXAMPLES "sexample dexample cexample zexample")
endif()

# build an example makefile
configure_file(${CMAKE_SOURCE_DIR}/examples/Makefile.in
  ${CMAKE_SOURCE_DIR}/examples/Makefile)

# copy the examples and Makefile to the build directory as well
configure_file(${CMAKE_SOURCE_DIR}/examples/Makefile
  ${CMAKE_BINARY_DIR}/examples/Makefile COPYONLY)
configure_file(${CMAKE_SOURCE_DIR}/examples/pde900.mtx
  ${CMAKE_BINARY_DIR}/examples/pde900.mtx COPYONLY)
configure_file(${CMAKE_SOURCE_DIR}/examples/README
  ${CMAKE_BINARY_DIR}/examples/README COPYONLY)

if(STRUMPACK_C_INTERFACE)
  configure_file(${CMAKE_SOURCE_DIR}/examples/sexample.c
    ${CMAKE_BINARY_DIR}/examples/sexample.c COPYONLY)
  configure_file(${CMAKE_SOURCE_DIR}/examples/dexample.c
    ${CMAKE_BINARY_DIR}/examples/dexample.c COPYONLY)
  configure_file(${CMAKE_SOURCE_DIR}/examples/cexample.c
    ${CMAKE_BINARY_DIR}/examples/cexample.c COPYONLY)
  configure_file(${CMAKE_SOURCE_DIR}/examples/zexample.c
    ${CMAKE_BINARY_DIR}/examples/zexample.c COPYONLY)
endif()
# configure_file(${CMAKE_SOURCE_DIR}/examples/DenseBEMColStateMPI.cpp
#   ${CMAKE_BINARY_DIR}/examples/DenseBEMColStateMPI.cpp COPYONLY)
configure_file(${CMAKE_SOURCE_DIR}/examples/testPoisson2d.cpp
  ${CMAKE_BINARY_DIR}/examples/testPoisson2d.cpp COPYONLY)
configure_file(${CMAKE_SOURCE_DIR}/examples/testPoisson3d.cpp
  ${CMAKE_BINARY_DIR}/examples/testPoisson3d.cpp COPYONLY)
configure_file(${CMAKE_SOURCE_DIR}/examples/testPoisson2dMPI.cpp
  ${CMAKE_BINARY_DIR}/examples/testPoisson2dMPI.cpp COPYONLY)
configure_file(${CMAKE_SOURCE_DIR}/examples/testPoisson2dMPIDist.cpp
  ${CMAKE_BINARY_DIR}/examples/testPoisson2dMPIDist.cpp COPYONLY)
configure_file(${CMAKE_SOURCE_DIR}/examples/testPoisson3dMPIDist.cpp
  ${CMAKE_BINARY_DIR}/examples/testPoisson3dMPIDist.cpp COPYONLY)
configure_file(${CMAKE_SOURCE_DIR}/examples/testMMdouble.cpp
  ${CMAKE_BINARY_DIR}/examples/testMMdouble.cpp COPYONLY)
configure_file(${CMAKE_SOURCE_DIR}/examples/testMMdoubleMPI.cpp
  ${CMAKE_BINARY_DIR}/examples/testMMdoubleMPI.cpp COPYONLY)
configure_file(${CMAKE_SOURCE_DIR}/examples/testMMdoubleMPIDist.cpp
  ${CMAKE_BINARY_DIR}/examples/testMMdoubleMPIDist.cpp COPYONLY)
configure_file(${CMAKE_SOURCE_DIR}/examples/testMMdouble64.cpp
  ${CMAKE_BINARY_DIR}/examples/testMMdouble64.cpp COPYONLY)
configure_file(${CMAKE_SOURCE_DIR}/examples/testMMdoubleMPIDist64.cpp
  ${CMAKE_BINARY_DIR}/examples/testMMdoubleMPIDist64.cpp COPYONLY)
configure_file(${CMAKE_SOURCE_DIR}/examples/testMMfloat.cpp
  ${CMAKE_BINARY_DIR}/examples/testMMfloat.cpp COPYONLY)
configure_file(${CMAKE_SOURCE_DIR}/examples/testMMfloatMPIDist.cpp
  ${CMAKE_BINARY_DIR}/examples/testMMfloatMPIDist.cpp COPYONLY)
configure_file(${CMAKE_SOURCE_DIR}/examples/mtx2bin.cpp
  ${CMAKE_BINARY_DIR}/examples/mtx2bin.cpp COPYONLY)
configure_file(${CMAKE_SOURCE_DIR}/examples/bin2mtx.cpp
  ${CMAKE_BINARY_DIR}/examples/bin2mtx.cpp COPYONLY)
configure_file(${CMAKE_SOURCE_DIR}/examples/MLkernel.cpp
  ${CMAKE_BINARY_DIR}/examples/MLkernel.cpp COPYONLY)

if(STRUMPACK_BUILD_TESTS)
  include(CTest)
  add_subdirectory(test)
endif()
=======
# if(STRUMPACK_C_INTERFACE)
#   set(C_EXAMPLES "sexample dexample cexample zexample")
# endif()

# # build an example makefile
# configure_file(${CMAKE_SOURCE_DIR}/examples/Makefile.in
#   ${CMAKE_SOURCE_DIR}/examples/Makefile)

# # copy the examples and Makefile to the build directory as well
# configure_file(${CMAKE_SOURCE_DIR}/examples/Makefile
#   ${CMAKE_BINARY_DIR}/examples/Makefile COPYONLY)
# configure_file(${CMAKE_SOURCE_DIR}/examples/pde900.mtx
#   ${CMAKE_BINARY_DIR}/examples/pde900.mtx COPYONLY)
# configure_file(${CMAKE_SOURCE_DIR}/examples/README
#   ${CMAKE_BINARY_DIR}/examples/README COPYONLY)

# if(STRUMPACK_C_INTERFACE)
#   configure_file(${CMAKE_SOURCE_DIR}/examples/sexample.c
#     ${CMAKE_BINARY_DIR}/examples/sexample.c COPYONLY)
#   configure_file(${CMAKE_SOURCE_DIR}/examples/dexample.c
#     ${CMAKE_BINARY_DIR}/examples/dexample.c COPYONLY)
#   configure_file(${CMAKE_SOURCE_DIR}/examples/cexample.c
#     ${CMAKE_BINARY_DIR}/examples/cexample.c COPYONLY)
#   configure_file(${CMAKE_SOURCE_DIR}/examples/zexample.c
#     ${CMAKE_BINARY_DIR}/examples/zexample.c COPYONLY)
# endif()
# # configure_file(${CMAKE_SOURCE_DIR}/examples/DenseBEMColStateMPI.cpp
# #   ${CMAKE_BINARY_DIR}/examples/DenseBEMColStateMPI.cpp COPYONLY)
# configure_file(${CMAKE_SOURCE_DIR}/examples/testPoisson2d.cpp
#   ${CMAKE_BINARY_DIR}/examples/testPoisson2d.cpp COPYONLY)
# configure_file(${CMAKE_SOURCE_DIR}/examples/testPoisson3d.cpp
#   ${CMAKE_BINARY_DIR}/examples/testPoisson3d.cpp COPYONLY)
# configure_file(${CMAKE_SOURCE_DIR}/examples/testPoisson2dMPI.cpp
#   ${CMAKE_BINARY_DIR}/examples/testPoisson2dMPI.cpp COPYONLY)
# configure_file(${CMAKE_SOURCE_DIR}/examples/testPoisson2dMPIDist.cpp
#   ${CMAKE_BINARY_DIR}/examples/testPoisson2dMPIDist.cpp COPYONLY)
# configure_file(${CMAKE_SOURCE_DIR}/examples/testMMdouble.cpp
#   ${CMAKE_BINARY_DIR}/examples/testMMdouble.cpp COPYONLY)
# configure_file(${CMAKE_SOURCE_DIR}/examples/testMMdoubleMPI.cpp
#   ${CMAKE_BINARY_DIR}/examples/testMMdoubleMPI.cpp COPYONLY)
# configure_file(${CMAKE_SOURCE_DIR}/examples/testMMdoubleMPIDist.cpp
#   ${CMAKE_BINARY_DIR}/examples/testMMdoubleMPIDist.cpp COPYONLY)
# configure_file(${CMAKE_SOURCE_DIR}/examples/testMMdouble64.cpp
#   ${CMAKE_BINARY_DIR}/examples/testMMdouble64.cpp COPYONLY)
# configure_file(${CMAKE_SOURCE_DIR}/examples/testMMdoubleMPIDist64.cpp
#   ${CMAKE_BINARY_DIR}/examples/testMMdoubleMPIDist64.cpp COPYONLY)
# configure_file(${CMAKE_SOURCE_DIR}/examples/testMMfloat.cpp
#   ${CMAKE_BINARY_DIR}/examples/testMMfloat.cpp COPYONLY)
# configure_file(${CMAKE_SOURCE_DIR}/examples/testMMfloatMPIDist.cpp
#   ${CMAKE_BINARY_DIR}/examples/testMMfloatMPIDist.cpp COPYONLY)
# configure_file(${CMAKE_SOURCE_DIR}/examples/mtx2bin.cpp
#   ${CMAKE_BINARY_DIR}/examples/mtx2bin.cpp COPYONLY)
# configure_file(${CMAKE_SOURCE_DIR}/examples/bin2mtx.cpp
#   ${CMAKE_BINARY_DIR}/examples/bin2mtx.cpp COPYONLY)
# configure_file(${CMAKE_SOURCE_DIR}/examples/MLkernel.cpp
#   ${CMAKE_BINARY_DIR}/examples/MLkernel.cpp COPYONLY)

# if(STRUMPACK_BUILD_TESTS)
#   include(CTest)
#   add_subdirectory(test)
# endif()
>>>>>>> 77febc16
<|MERGE_RESOLUTION|>--- conflicted
+++ resolved
@@ -1,227 +1,227 @@
 cmake_minimum_required(VERSION 2.8)
-project(STRUMPACK)
-
-# # option(STRUMPACK_USE_METIS "Build with support for Metis" ON)
-# option(STRUMPACK_USE_PARMETIS "Build with support for ParMetis" OFF)
-# option(STRUMPACK_USE_SCOTCH "Build with support for Scotch/PTScotch" OFF)
-# option(STRUMPACK_USE_OPENMP "Use OpenMP for on-node threading tasking" ON)
-# option(STRUMPACK_USE_PAPI "Build with support for PAPI monitoring" OFF)
-# option(STRUMPACK_USE_COMBBLAS "Use CombBLAS for weighted matching" OFF)
-# option(STRUMPACK_COUNT_FLOPS "Build with flop counters" ON)
-# option(STRUMPACK_TASK_TIMERS "Build with timers for internal routines" OFF)
-# option(STRUMPACK_BUILD_TESTS "Build the tests" ON)
-# option(STRUMPACK_DEV_TESTING "Enable extensive testing" OFF)
-# option(STRUMPACK_C_INTERFACE "Build the C interface" ON)
-
-# set(STRUMPACK_VERSION_MAJOR 2)
-# set(STRUMPACK_VERSION_MINOR 3)
-# set(STRUMPACK_VERSION_PATCH 0)
-# set(STRUMPACK_VERSION_FULL
-#   "${STRUMPACK_VERSION_MAJOR}.${STRUMPACK_VERSION_MINOR}")
-
-# if(STRUMPACK_USE_COMBBLAS)
-#   set(CMAKE_CXX_STANDARD 14)
-# else()
-#   set(CMAKE_CXX_STANDARD 11)
-# endif()
-# set(CMAKE_CXX_STANDARD_REQUIRED on)
-# include(CheckCXXCompilerFlag)
-# check_cxx_compiler_flag("-std=c++14" COMPILER_SUPPORTS_CXX14)
-# if(COMPILER_SUPPORTS_CXX14)
-#   set(CMAKE_CXX_FLAGS "${CMAKE_CXX_FLAGS} -std=c++14")
-# elseif(COMPILER_SUPPORTS_CXX11)
-#   check_cxx_compiler_flag("-std=c++11" COMPILER_SUPPORTS_CXX11)
-#   set(CMAKE_CXX_FLAGS "${CMAKE_CXX_FLAGS} -std=c++11")
-# elseif(COMPILER_SUPPORTS_CXX0X)
-#   check_cxx_compiler_flag("-std=c++0x" COMPILER_SUPPORTS_CXX0X)
-#   set(CMAKE_CXX_FLAGS "${CMAKE_CXX_FLAGS} -std=c++0x")
-# endif()
-
-# find_package(MPI REQUIRED)
-# if(MPI_C_FOUND)
-#   message(STATUS "Found C mpi compiler:       " "${MPI_C_COMPILER}")
-#   include_directories(${MPI_C_INCLUDE_PATH})
-#   set(CMAKE_C_FLAGS "${CMAKE_C_FLAGS} ${MPI_C_COMPILE_FLAGS}" )
-#   set(CMAKE_EXE_LINKER_FLAGS "${CMAKE_EXE_LINKER_FLAGS} ${MPI_C_LINK_FLAGS}" )
-#   set(LIBS ${LIBS} ${MPI_C_LIBRARIES})
-# endif()
-# if(MPI_CXX_FOUND)
-#   message(STATUS "Found C++ mpi compiler:     " "${MPI_CXX_COMPILER}")
-#   include_directories(${MPI_CXX_INCLUDE_PATH})
-#   set(CMAKE_CXX_FLAGS "${CMAKE_CXX_FLAGS} ${MPI_CXX_COMPILE_FLAGS}" )
-#   set(CMAKE_EXE_LINKER_FLAGS
-#     "${CMAKE_EXE_LINKER_FLAGS} ${MPI_CXX_LINK_FLAGS}" )
-#   set(LIBS ${LIBS} ${MPI_CXX_LIBRARIES})
-# endif()
-# if(MPI_Fortran_FOUND)
-#   message(STATUS "Found Fortran mpi compiler: " "${MPI_Fortran_COMPILER}")
-#   include_directories(${MPI_Fortran_INCLUDE_PATH})
-#   set(CMAKE_Fortran_FLAGS
-#     "${CMAKE_Fortran_FLAGS} ${MPI_Fortran_COMPILE_FLAGS}" )
-#   set(CMAKE_EXE_LINKER_FLAGS
-#     "${CMAKE_EXE_LINKER_FLAGS} ${MPI_Fortran_LINK_FLAGS}" )
-#   set(LIBS ${LIBS} ${MPI_Fortran_LIBRARIES})
-# endif()
-
-# include(FortranCInterface)
-# FortranCInterface_HEADER(${PROJECT_BINARY_DIR}/StrumpackFortranCInterface.h
-#   MACRO_NAMESPACE "FC_")
-# include_directories(${PROJECT_BINARY_DIR} ${PROJECT_SOURCE_DIR}/src)
-# FortranCInterface_VERIFY(CXX)
-
-# if(STRUMPACK_USE_OPENMP)
-#   include(FindOpenMP)
-#   if(OPENMP_FOUND)
-#     set(CMAKE_C_FLAGS "${CMAKE_C_FLAGS} ${OpenMP_C_FLAGS}")
-#     set(CMAKE_CXX_FLAGS "${CMAKE_CXX_FLAGS} ${OpenMP_CXX_FLAGS}")
-#     set(CMAKE_EXE_LINKER_FLAGS
-#       "${CMAKE_EXE_LINKER_FLAGS} ${OpenMP_EXE_LINKER_FLAGS}")
-#   else()
-#     message(WARNING "WARNING: Could not detect OpenMP compiler
-#     support, will proceed without OpenMP!")
-#   endif()
-# else()
-#   message(STATUS "Building STRUMPACK without OpenMP support.")
-#   check_cxx_compiler_flag("-Wno-unknown-pragmas"
-#     COMPILER_SUPPORTS_NOPRAGMA_WARNING)
-#   if (COMPILER_SUPPORTS_NOPRAGMA_WARNING)
-#     set(CMAKE_CXX_FLAGS "${CMAKE_CXX_FLAGS} -Wno-unknown-pragmas")
-#   endif()
-# endif()
-
-# set(CMAKE_THREAD_PREFER_PTHREAD TRUE)
-# find_package(Threads)
-# if(CMAKE_USE_PTHREADS_INIT)
-#   message(STATUS "Found PTHREADS library")
-#   set(LIBS ${LIBS} ${CMAKE_THREAD_LIBS_INIT})
-# else()
-#   message(WARNING
-#     "WARNING: Could not find a PTHREADS library,"
-#     " might be needed by Scotch !!!!")
-# endif()
-
-# if(DEFINED BLAS_LIBRARIES)
-#   set(LIBS ${LIBS} ${BLAS_LIBRARIES})
-# else()
-#   find_package(BLAS)
-#   if(BLAS_FOUND)
-#     message(STATUS "Found BLAS library:   " "${BLAS_LIBRARIES}")
-#     set(CMAKE_EXE_LINKER_FLAGS "${CMAKE_EXE_LINKER_FLAGS} ${BLAS_LINKER_FLAGS}")
-#     set(LIBS ${LIBS} ${BLAS_LIBRARIES})
-#   else()
-#     message(WARNING "WARNING: Could not find a BLAS library !!!!!!!!!!!\n"
-#       "Note that on some machines (like Cray's)"
-#       " BLAS is linked in by the compiler wrapper")
-#   endif()
-# endif()
-
-# if(DEFINED LAPACK_LIBRARIES)
-#   set(LIBS ${LIBS} ${LAPACK_LIBRARIES})
-# else()
-#   find_package(LAPACK)
-#   if(LAPACK_FOUND)
-#     message(STATUS "Found LAPACK library: " "${LAPACK_LIBRARIES}")
-#     set(CMAKE_EXE_LINKER_FLAGS
-#       "${CMAKE_EXE_LINKER_FLAGS} ${LAPACK_LINKER_FLAGS}")
-#     set(LIBS ${LIBS} ${LAPACK_LIBRARIES})
-#   else()
-#     message(WARNING "WARNING: Could not find a LAPACK library !!!!!!!!!\n"
-#       "Note that on some machines (like Cray's)"
-#       " LAPACK is linked in by the compiler wrapper")
-#   endif()
-# endif()
-
-# set(CMAKE_MODULE_PATH ${CMAKE_MODULE_PATH}
-#   "${CMAKE_SOURCE_DIR}/cmake/Modules/")
-
-# if(DEFINED SCALAPACK_LIBRARIES)
-#   set(LIBS ${LIBS} ${SCALAPACK_LIBRARIES})
-#   include_directories(${SCALAPACK_INCLUDES})
-# else()
-#   find_package(SCALAPACK)
-#   if(SCALAPACK_FOUND)
-#     set(LIBS ${LIBS} ${SCALAPACK_LIBRARIES})
-#     include_directories(${SCALAPACK_INCLUDES})
-#   else()
-#     message(WARNING
-#       "WARNING: Could not find a ScaLAPACK/BLACS library !!!!!!!!\n"
-#       "Note that on some machines (like Cray's)"
-#       " ScaLAPACK is linked in by the compiler wrapper")
-#   endif()
-# endif()
-
-# if(STRUMPACK_USE_PAPI)
-#   find_package(PAPI)
-#   set(LIBS ${LIBS} ${PAPI_LIBRARIES})
-#   include_directories(${PAPI_INCLUDES})
-#   if(NOT PAPI_FOUND)
-#     message(FATAL_ERROR
-#       "Could not find PAPI!"
-#       "Set the PAPIDIR environtment variable,"
-#       "or set specify PAPI_INCLUDES and PAPI_LIBRARIES."
-#       "Get PAPI from http://icl.cs.utk.edu/papi/")
-#   endif()
-# else()
-#   message(STATUS "Building STRUMPACK without PAPI support.")
-# endif()
-
-# if(STRUMPACK_USE_COMBBLAS)
-#   set(LIBS ${LIBS} ${COMBBLAS_LIBRARIES})
-#   include_directories(${COMBBLAS_INCLUDES})
-#   message(STATUS "Combinatorial BLAS support enabled")
-# endif()
-
-# if(STRUMPACK_USE_PARMETIS)
-#   find_package(ParMetis)
-#   set(LIBS ${LIBS} ${PARMETIS_LIBRARIES})
-#   include_directories(${PARMETIS_INCLUDES})
-#   if(NOT PARMETIS_FOUND)
-#     message(FATAL_ERROR
-#       "Could not find ParMETIS!"
-#       "Get ParMetis from http://glaros.dtc.umn.edu/gkhome/metis/parmetis/overview")
-#   endif()
-# else()
-#   message(STATUS "Building STRUMPACK without ParMetis support.")
-# endif()
-
-# # at the moment, Metis is required to build STRUMPACK
-# find_package(Metis)
-# set(LIBS ${LIBS} ${METIS_LIBRARIES})
-# include_directories(${METIS_INCLUDES})
-# if(METIS_FOUND)
-#   message(STATUS "Found Metis library\n")
-# else()
-#   message(FATAL_ERROR
-#     "Could not find Metis (required)!"
-#     "Get Metis from http://glaros.dtc.umn.edu/gkhome/metis/metis/overview\n")
-# endif()
-
-# if(STRUMPACK_USE_SCOTCH)
-#   find_package(Scotch)
-#   set(LIBS ${LIBS} ${SCOTCH_LIBRARIES})
-#   include_directories(${SCOTCH_INCLUDES})
-# else()
-#   message(STATUS "Building STRUMPACK without Scotch/PTScotch support.")
-# endif()
-
-# message(STATUS "Linking with: " "${LIBS}")
-# message(STATUS "Implicit C libs: " "${CMAKE_C_IMPLICIT_LINK_LIBRARIES}")
-# message(STATUS "Implicit CXX libs: " "${CMAKE_CXX_IMPLICIT_LINK_LIBRARIES}")
-# message(STATUS "Implicit Fortran libs: "
-#   "${CMAKE_Fortran_IMPLICIT_LINK_LIBRARIES}")
-
-# foreach(arg ${LIBS})
-#   set(STRUMPACK_ALL_LIBS "${STRUMPACK_ALL_LIBS} ${arg}")
-# endforeach(arg ${LIBS})
-# # foreach(arg ${CMAKE_C_IMPLICIT_LINK_LIBRARIES})
-# #   set(STRUMPACK_ALL_LIBS "${STRUMPACK_ALL_LIBS} -l${arg}")
-# # endforeach(arg ${CMAKE_C_IMPLICIT_LINK_LIBRARIES})
-# # foreach(arg ${CMAKE_CXX_IMPLICIT_LINK_LIBRARIES})
-# #   set(STRUMPACK_ALL_LIBS "${STRUMPACK_ALL_LIBS} -l${arg}")
-# # endforeach(arg ${CMAKE_CXX_IMPLICIT_LINK_LIBRARIES})
-# foreach(arg ${CMAKE_Fortran_IMPLICIT_LINK_LIBRARIES})
+project(STRUMPACK CXX C Fortran)
+
+# option(STRUMPACK_USE_METIS "Build with support for Metis" ON)
+option(STRUMPACK_USE_PARMETIS "Build with support for ParMetis" OFF)
+option(STRUMPACK_USE_SCOTCH "Build with support for Scotch/PTScotch" OFF)
+option(STRUMPACK_USE_OPENMP "Use OpenMP for on-node threading tasking" ON)
+option(STRUMPACK_USE_PAPI "Build with support for PAPI monitoring" OFF)
+option(STRUMPACK_USE_COMBBLAS "Use CombBLAS for weighted matching" OFF)
+option(STRUMPACK_COUNT_FLOPS "Build with flop counters" ON)
+option(STRUMPACK_TASK_TIMERS "Build with timers for internal routines" OFF)
+option(STRUMPACK_BUILD_TESTS "Build the tests" ON)
+option(STRUMPACK_DEV_TESTING "Enable extensive testing" OFF)
+option(STRUMPACK_C_INTERFACE "Build the C interface" ON)
+
+set(STRUMPACK_VERSION_MAJOR 2)
+set(STRUMPACK_VERSION_MINOR 3)
+set(STRUMPACK_VERSION_PATCH 0)
+set(STRUMPACK_VERSION_FULL
+  "${STRUMPACK_VERSION_MAJOR}.${STRUMPACK_VERSION_MINOR}")
+
+if(STRUMPACK_USE_COMBBLAS)
+  set(CMAKE_CXX_STANDARD 14)
+else()
+  set(CMAKE_CXX_STANDARD 11)
+endif()
+set(CMAKE_CXX_STANDARD_REQUIRED on)
+include(CheckCXXCompilerFlag)
+check_cxx_compiler_flag("-std=c++14" COMPILER_SUPPORTS_CXX14)
+if(COMPILER_SUPPORTS_CXX14)
+  set(CMAKE_CXX_FLAGS "${CMAKE_CXX_FLAGS} -std=c++14")
+elseif(COMPILER_SUPPORTS_CXX11)
+  check_cxx_compiler_flag("-std=c++11" COMPILER_SUPPORTS_CXX11)
+  set(CMAKE_CXX_FLAGS "${CMAKE_CXX_FLAGS} -std=c++11")
+elseif(COMPILER_SUPPORTS_CXX0X)
+  check_cxx_compiler_flag("-std=c++0x" COMPILER_SUPPORTS_CXX0X)
+  set(CMAKE_CXX_FLAGS "${CMAKE_CXX_FLAGS} -std=c++0x")
+endif()
+
+set(LIBS ${LIBS} "-L$ENV{PETSC_DIR}/$ENV{PETSC_ARCH}/lib -lpetsc")
+set(LIBS ${LIBS} "-L$ENV{SLEPC_DIR}/$ENV{PETSC_ARCH}/lib -lslepc")
+include_directories("$ENV{PETSC_DIR}/include")
+include_directories("$ENV{SLEPC_DIR}/include")
+include_directories("$ENV{PETSC_DIR}/$ENV{PETSC_ARCH}/include")
+include_directories("$ENV{SLEPC_DIR}/$ENV{PETSC_ARCH}/include")
+
+find_package(MPI REQUIRED)
+if(MPI_C_FOUND)
+  message(STATUS "Found C mpi compiler:       " "${MPI_C_COMPILER}")
+  include_directories(${MPI_C_INCLUDE_PATH})
+  set(CMAKE_C_FLAGS "${CMAKE_C_FLAGS} ${MPI_C_COMPILE_FLAGS}" )
+  set(CMAKE_EXE_LINKER_FLAGS "${CMAKE_EXE_LINKER_FLAGS} ${MPI_C_LINK_FLAGS}" )
+  set(LIBS ${LIBS} ${MPI_C_LIBRARIES})
+endif()
+if(MPI_CXX_FOUND)
+  message(STATUS "Found C++ mpi compiler:     " "${MPI_CXX_COMPILER}")
+  include_directories(${MPI_CXX_INCLUDE_PATH})
+  set(CMAKE_CXX_FLAGS "${CMAKE_CXX_FLAGS} ${MPI_CXX_COMPILE_FLAGS}" )
+  set(CMAKE_EXE_LINKER_FLAGS
+    "${CMAKE_EXE_LINKER_FLAGS} ${MPI_CXX_LINK_FLAGS}" )
+  set(LIBS ${LIBS} ${MPI_CXX_LIBRARIES})
+endif()
+if(MPI_Fortran_FOUND)
+  message(STATUS "Found Fortran mpi compiler: " "${MPI_Fortran_COMPILER}")
+  include_directories(${MPI_Fortran_INCLUDE_PATH})
+  set(CMAKE_Fortran_FLAGS
+    "${CMAKE_Fortran_FLAGS} ${MPI_Fortran_COMPILE_FLAGS}" )
+  set(CMAKE_EXE_LINKER_FLAGS
+    "${CMAKE_EXE_LINKER_FLAGS} ${MPI_Fortran_LINK_FLAGS}" )
+  set(LIBS ${LIBS} ${MPI_Fortran_LIBRARIES})
+endif()
+
+include(FortranCInterface)
+FortranCInterface_HEADER(${PROJECT_BINARY_DIR}/StrumpackFortranCInterface.h
+  MACRO_NAMESPACE "FC_")
+include_directories(${PROJECT_BINARY_DIR} ${PROJECT_SOURCE_DIR}/src)
+FortranCInterface_VERIFY(CXX)
+
+if(STRUMPACK_USE_OPENMP)
+  include(FindOpenMP)
+  if(OPENMP_FOUND)
+    set(CMAKE_C_FLAGS "${CMAKE_C_FLAGS} ${OpenMP_C_FLAGS}")
+    set(CMAKE_CXX_FLAGS "${CMAKE_CXX_FLAGS} ${OpenMP_CXX_FLAGS}")
+    set(CMAKE_EXE_LINKER_FLAGS
+      "${CMAKE_EXE_LINKER_FLAGS} ${OpenMP_EXE_LINKER_FLAGS}")
+  else()
+    message(WARNING "WARNING: Could not detect OpenMP compiler
+    support, will proceed without OpenMP!")
+  endif()
+else()
+  message(STATUS "Building STRUMPACK without OpenMP support.")
+  check_cxx_compiler_flag("-Wno-unknown-pragmas"
+    COMPILER_SUPPORTS_NOPRAGMA_WARNING)
+  if (COMPILER_SUPPORTS_NOPRAGMA_WARNING)
+    set(CMAKE_CXX_FLAGS "${CMAKE_CXX_FLAGS} -Wno-unknown-pragmas")
+  endif()
+endif()
+
+set(CMAKE_THREAD_PREFER_PTHREAD TRUE)
+find_package(Threads)
+if(CMAKE_USE_PTHREADS_INIT)
+  message(STATUS "Found PTHREADS library")
+  set(LIBS ${LIBS} ${CMAKE_THREAD_LIBS_INIT})
+else()
+  message(WARNING
+    "WARNING: Could not find a PTHREADS library,"
+    " might be needed by Scotch !!!!")
+endif()
+
+if(DEFINED BLAS_LIBRARIES)
+  set(LIBS ${LIBS} ${BLAS_LIBRARIES})
+else()
+  find_package(BLAS)
+  if(BLAS_FOUND)
+    message(STATUS "Found BLAS library:   " "${BLAS_LIBRARIES}")
+    set(CMAKE_EXE_LINKER_FLAGS "${CMAKE_EXE_LINKER_FLAGS} ${BLAS_LINKER_FLAGS}")
+    set(LIBS ${LIBS} ${BLAS_LIBRARIES})
+  else()
+    message(WARNING "WARNING: Could not find a BLAS library !!!!!!!!!!!\n"
+      "Note that on some machines (like Cray's)"
+      " BLAS is linked in by the compiler wrapper")
+  endif()
+endif()
+
+if(DEFINED LAPACK_LIBRARIES)
+  set(LIBS ${LIBS} ${LAPACK_LIBRARIES})
+else()
+  find_package(LAPACK)
+  if(LAPACK_FOUND)
+    message(STATUS "Found LAPACK library: " "${LAPACK_LIBRARIES}")
+    set(CMAKE_EXE_LINKER_FLAGS
+      "${CMAKE_EXE_LINKER_FLAGS} ${LAPACK_LINKER_FLAGS}")
+    set(LIBS ${LIBS} ${LAPACK_LIBRARIES})
+  else()
+    message(WARNING "WARNING: Could not find a LAPACK library !!!!!!!!!\n"
+      "Note that on some machines (like Cray's)"
+      " LAPACK is linked in by the compiler wrapper")
+  endif()
+endif()
+
+set(CMAKE_MODULE_PATH ${CMAKE_MODULE_PATH}
+  "${CMAKE_SOURCE_DIR}/cmake/Modules/")
+
+if(DEFINED SCALAPACK_LIBRARIES)
+  set(LIBS ${LIBS} ${SCALAPACK_LIBRARIES})
+  include_directories(${SCALAPACK_INCLUDES})
+else()
+  find_package(SCALAPACK)
+  if(SCALAPACK_FOUND)
+    set(LIBS ${LIBS} ${SCALAPACK_LIBRARIES})
+    include_directories(${SCALAPACK_INCLUDES})
+  else()
+    message(WARNING
+      "WARNING: Could not find a ScaLAPACK/BLACS library !!!!!!!!\n"
+      "Note that on some machines (like Cray's)"
+      " ScaLAPACK is linked in by the compiler wrapper")
+  endif()
+endif()
+
+if(STRUMPACK_USE_PAPI)
+  find_package(PAPI)
+  set(LIBS ${LIBS} ${PAPI_LIBRARIES})
+  include_directories(${PAPI_INCLUDES})
+  if(NOT PAPI_FOUND)
+    message(FATAL_ERROR
+      "Could not find PAPI!"
+      "Set the PAPIDIR environtment variable,"
+      "or set specify PAPI_INCLUDES and PAPI_LIBRARIES."
+      "Get PAPI from http://icl.cs.utk.edu/papi/")
+  endif()
+else()
+  message(STATUS "Building STRUMPACK without PAPI support.")
+endif()
+
+if(STRUMPACK_USE_COMBBLAS)
+  set(LIBS ${LIBS} ${COMBBLAS_LIBRARIES})
+  include_directories(${COMBBLAS_INCLUDES})
+  message(STATUS "Combinatorial BLAS support enabled")
+endif()
+
+if(STRUMPACK_USE_PARMETIS)
+  find_package(ParMetis)
+  set(LIBS ${LIBS} ${PARMETIS_LIBRARIES})
+  include_directories(${PARMETIS_INCLUDES})
+  if(NOT PARMETIS_FOUND)
+    message(FATAL_ERROR
+      "Could not find ParMETIS!"
+      "Get ParMetis from http://glaros.dtc.umn.edu/gkhome/metis/parmetis/overview")
+  endif()
+else()
+  message(STATUS "Building STRUMPACK without ParMetis support.")
+endif()
+
+# at the moment, Metis is required to build STRUMPACK
+find_package(Metis)
+set(LIBS ${LIBS} ${METIS_LIBRARIES})
+include_directories(${METIS_INCLUDES})
+if(METIS_FOUND)
+  message(STATUS "Found Metis library\n")
+else()
+  message(FATAL_ERROR
+    "Could not find Metis (required)!"
+    "Get Metis from http://glaros.dtc.umn.edu/gkhome/metis/metis/overview\n")
+endif()
+
+if(STRUMPACK_USE_SCOTCH)
+  find_package(Scotch)
+  set(LIBS ${LIBS} ${SCOTCH_LIBRARIES})
+  include_directories(${SCOTCH_INCLUDES})
+else()
+  message(STATUS "Building STRUMPACK without Scotch/PTScotch support.")
+endif()
+
+message(STATUS "Linking with: " "${LIBS}")
+message(STATUS "Implicit C libs: " "${CMAKE_C_IMPLICIT_LINK_LIBRARIES}")
+message(STATUS "Implicit CXX libs: " "${CMAKE_CXX_IMPLICIT_LINK_LIBRARIES}")
+message(STATUS "Implicit Fortran libs: "
+  "${CMAKE_Fortran_IMPLICIT_LINK_LIBRARIES}")
+
+foreach(arg ${LIBS})
+  set(STRUMPACK_ALL_LIBS "${STRUMPACK_ALL_LIBS} ${arg}")
+endforeach(arg ${LIBS})
+# foreach(arg ${CMAKE_C_IMPLICIT_LINK_LIBRARIES})
 #   set(STRUMPACK_ALL_LIBS "${STRUMPACK_ALL_LIBS} -l${arg}")
-<<<<<<< HEAD
 # endforeach(arg ${CMAKE_C_IMPLICIT_LINK_LIBRARIES})
 # foreach(arg ${CMAKE_CXX_IMPLICIT_LINK_LIBRARIES})
 #   set(STRUMPACK_ALL_LIBS "${STRUMPACK_ALL_LIBS} -l${arg}")
@@ -363,7 +363,23 @@
   src/sparse/ExtendAdd.hpp
   src/sparse/SeparatorTree.hpp
   src/sparse/mumps_symqamd.hpp
+  src/sparse/ProjectNDOrdering.hpp
   DESTINATION include/sparse)
+
+install(FILES
+  src/sparse/projectnd/BLASLAPACKWrapper.hpp
+  src/sparse/projectnd/Graph.hpp
+  src/sparse/projectnd/LanczosFiedlerSolver.hpp
+  src/sparse/projectnd/LOBPCGFiedlerSolver.hpp
+  src/sparse/projectnd/LOBPCGSolver.hpp
+  src/sparse/projectnd/MultilevelSolver.hpp
+  src/sparse/projectnd/NDOptions.hpp
+  src/sparse/projectnd/PipeLanczosFiedlerSolver.hpp
+  src/sparse/projectnd/PPt.hpp
+  src/sparse/projectnd/SLEPcFiedlerSolver.hpp
+  src/sparse/projectnd/SpectralReordering.hpp
+  DESTINATION include/sparse/projectnd)
+
 
 if(STRUMPACK_USE_COMBBLAS)
   install(FILES src/sparse/AWPMCombBLAS.hpp DESTINATION include/sparse)
@@ -403,182 +419,6 @@
 set(CPACK_PACKAGE_VERSION_MINOR ${STRUMPACK_VERSION_MINOR})
 set(CPACK_PACKAGE_VERSION_PATCH ${STRUMPACK_VERSION_PATCH})
 include(CPack)
-=======
-# endforeach(arg ${CMAKE_Fortran_IMPLICIT_LINK_LIBRARIES})
-
-# if(CMAKE_BUILD_TYPE STREQUAL "Release")
-#   set(STRUMPACK_ALL_C_FLAGS "${CMAKE_C_FLAGS} ${CMAKE_C_FLAGS_RELEASE}")
-#   set(STRUMPACK_ALL_CXX_FLAGS "${CMAKE_CXX_FLAGS} ${CMAKE_CXX_FLAGS_RELEASE}")
-# else()
-#   set(STRUMPACK_ALL_C_FLAGS "${CMAKE_C_FLAGS} ${CMAKE_C_FLAGS_DEBUG}")
-#   set(STRUMPACK_ALL_CXX_FLAGS "${CMAKE_CXX_FLAGS} ${CMAKE_CXX_FLAGS_DEBUG}")
-# endif()
-
-
-# set(LIBSRC
-#   src/StrumpackParameters.cpp
-#   src/misc/TaskTimer.cpp)
-
-# if(STRUMPACK_C_INTERFACE)
-#   list(APPEND LIBSRC src/StrumpackSparseSolver.cpp)
-# endif()
-
-# set(LIBSRCDENSE
-#   src/dense/BLASLAPACKOpenMPTask.cpp
-#   src/dense/lapack/sgeqp3tol.f src/dense/lapack/dgeqp3tol.f
-#   src/dense/lapack/cgeqp3tol.f src/dense/lapack/zgeqp3tol.f
-#   src/dense/lapack/sgeqrfmod.f src/dense/lapack/dgeqrfmod.f
-#   src/dense/lapack/cgeqrfmod.f src/dense/lapack/zgeqrfmod.f
-#   src/dense/lapack/sgeqr2mod.f src/dense/lapack/dgeqr2mod.f
-#   src/dense/lapack/cgeqr2mod.f src/dense/lapack/zgeqr2mod.f
-#   src/dense/lapack/slaqpsmod.f src/dense/lapack/dlaqpsmod.f
-#   src/dense/lapack/claqpsmod.f src/dense/lapack/zlaqpsmod.f
-#   src/dense/lapack/slaqp2mod.f src/dense/lapack/dlaqp2mod.f
-#   src/dense/lapack/claqp2mod.f src/dense/lapack/zlaqp2mod.f
-#   src/dense/lapack/sgetrfmod.f src/dense/lapack/dgetrfmod.f
-#   src/dense/lapack/cgetrfmod.f src/dense/lapack/zgetrfmod.f
-#   src/dense/lapack/sgetf2mod.f src/dense/lapack/dgetf2mod.f
-#   src/dense/lapack/cgetf2mod.f src/dense/lapack/zgetf2mod.f
-#   src/dense/lapack/sorglqmod.f src/dense/lapack/dorglqmod.f
-#   src/dense/lapack/cunglqmod.f src/dense/lapack/zunglqmod.f
-#   src/dense/lapack/sorgl2mod.f src/dense/lapack/dorgl2mod.f
-#   src/dense/lapack/cungl2mod.f src/dense/lapack/zungl2mod.f
-#   src/dense/lapack/slarfbmod.f src/dense/lapack/dlarfbmod.f
-#   src/dense/lapack/clarfbmod.f src/dense/lapack/zlarfbmod.f
-#   src/dense/lapack/slarftmod.f src/dense/lapack/dlarftmod.f
-#   src/dense/lapack/clarftmod.f src/dense/lapack/zlarftmod.f
-#   src/dense/lapack/slarfmod.f src/dense/lapack/dlarfmod.f
-#   src/dense/lapack/clarfmod.f src/dense/lapack/zlarfmod.f
-#   src/dense/lapack/sgelqfmod.f src/dense/lapack/dgelqfmod.f
-#   src/dense/lapack/cgelqfmod.f src/dense/lapack/zgelqfmod.f
-#   src/dense/lapack/sgelq2mod.f src/dense/lapack/dgelq2mod.f
-#   src/dense/lapack/cgelq2mod.f src/dense/lapack/zgelq2mod.f
-#   src/dense/lapack/pcgeqpfmod.f src/dense/lapack/pdgeqpfmod.f
-#   src/dense/lapack/psgeqpfmod.f src/dense/lapack/pzgeqpfmod.f
-#   src/dense/lapack/cgeqp3mod.f src/dense/lapack/dgeqp3mod.f
-#   src/dense/lapack/sgeqp3mod.f src/dense/lapack/zgeqp3mod.f)
-
-# set(LIBSRCSPARSE
-#   src/sparse/rcm/rcm.f
-#   src/sparse/rcm/degree.f
-#   src/sparse/rcm/fnroot.f
-#   src/sparse/rcm/genrcm.f
-#   src/sparse/rcm/rootls.f
-#   src/sparse/MUMPS/ana_orderings.F
-#   src/sparse/strumpack_mc64ad.c)
-
-# add_library(strumpack ${LIBSRC} ${LIBSRCSPARSE} ${LIBSRCDENSE})
-# target_link_libraries(strumpack ${LIBS})
-
-
-# install(TARGETS strumpack LIBRARY DESTINATION lib ARCHIVE DESTINATION lib)
-
-# configure_file(${CMAKE_SOURCE_DIR}/src/StrumpackConfig.hpp.in
-#   ${PROJECT_BINARY_DIR}/StrumpackConfig.hpp)
-
-# install(FILES
-#   ${PROJECT_BINARY_DIR}/StrumpackFortranCInterface.h
-#   ${PROJECT_BINARY_DIR}/StrumpackConfig.hpp
-#   src/StrumpackSparseSolver.h
-#   src/StrumpackSparseSolver.hpp
-#   src/StrumpackSparseSolverMPI.hpp
-#   src/StrumpackSparseSolverMPIDist.hpp
-#   src/StrumpackOptions.hpp
-#   src/StrumpackParameters.hpp
-#   DESTINATION include)
-
-# install(FILES
-#   src/misc/TaskTimer.hpp
-#   src/misc/MPIWrapper.hpp
-#   src/misc/RandomWrapper.hpp
-#   src/misc/Tools.hpp
-#   DESTINATION include/misc)
-
-# install(FILES
-#   src/dense/DistributedMatrix.hpp
-#   src/dense/DenseMatrix.hpp
-#   src/dense/BLASLAPACKOpenMPTask.hpp
-#   src/dense/BLASLAPACKWrapper.hpp
-#   src/dense/ScaLAPACKWrapper.hpp
-#   DESTINATION include/dense)
-
-# install(FILES
-#   src/sparse/BiCGStab.hpp
-#   src/sparse/BiCGStabMPI.hpp
-#   src/sparse/CSCMatrix.hpp
-#   src/sparse/CSRGraph.hpp
-#   src/sparse/CSRMatrix.hpp
-#   src/sparse/CSRMatrixMPI.hpp
-#   src/sparse/CompressedSparseMatrix.hpp
-#   src/sparse/ETree.hpp
-#   src/sparse/EliminationTree.hpp
-#   src/sparse/EliminationTreeMPI.hpp
-#   src/sparse/EliminationTreeMPIDist.hpp
-#   src/sparse/FrontalMatrix.hpp
-#   src/sparse/FrontalMatrixDense.hpp
-#   src/sparse/FrontalMatrixDenseMPI.hpp
-#   src/sparse/FrontalMatrixHSS.hpp
-#   src/sparse/FrontalMatrixHSSMPI.hpp
-#   src/sparse/FrontalMatrixMPI.hpp
-#   src/sparse/GMRes.hpp
-#   src/sparse/GMResMPI.hpp
-#   src/sparse/GeometricReordering.hpp
-#   src/sparse/GeometricReorderingMPI.hpp
-#   src/sparse/IterativeRefinement.hpp
-#   src/sparse/IterativeRefinementMPI.hpp
-#   src/sparse/MatrixReordering.hpp
-#   src/sparse/MatrixReorderingMPI.hpp
-#   src/sparse/MetisReordering.hpp
-#   src/sparse/PTScotchReordering.hpp
-#   src/sparse/ParMetisReordering.hpp
-#   src/sparse/ProportionallyDistributedSparseMatrix.hpp
-#   src/sparse/Redistribute.hpp
-#   src/sparse/ScotchReordering.hpp
-#   src/sparse/RCMReordering.hpp
-#   src/sparse/ExtendAdd.hpp
-#   src/sparse/SeparatorTree.hpp
-#   src/sparse/mumps_symqamd.hpp
-#   DESTINATION include/sparse)
-
-# if(STRUMPACK_USE_COMBBLAS)
-#   install(FILES src/sparse/AWPMCombBLAS.hpp DESTINATION include/sparse)
-# endif()
-
-# install(FILES src/HSS/HSSMatrix.hpp
-#   src/HSS/HSSMatrix.factor.hpp
-#   src/HSS/HSSMatrix.compress.hpp
-#   src/HSS/HSSMatrix.compress_stable.hpp
-#   src/HSS/HSSMatrix.extract.hpp
-#   src/HSS/HSSBasisID.hpp
-#   src/HSS/HSSMatrix.Schur.hpp
-#   src/HSS/HSSMatrix.apply.hpp
-#   src/HSS/HSSMatrix.solve.hpp
-#   src/HSS/HSSExtra.hpp
-#   src/HSS/HSSMatrixBase.hpp
-#   src/HSS/HSSPartitionTree.hpp
-#   src/HSS/HSSOptions.hpp
-#   src/HSS/HSSMatrixMPI.hpp
-#   src/HSS/HSSMatrixMPI.apply.hpp
-#   src/HSS/HSSMatrixMPI.compress.hpp
-#   src/HSS/HSSMatrixMPI.factor.hpp
-#   src/HSS/HSSMatrixMPI.extract.hpp
-#   src/HSS/HSSMatrixMPI.extract_blocks.hpp
-#   src/HSS/HSSMatrixMPI.solve.hpp
-#   src/HSS/HSSExtraMPI.hpp
-#   src/HSS/HSSBasisIDMPI.hpp
-#   src/HSS/DistSamples.hpp
-#   src/HSS/DistElemMult.hpp
-#   src/HSS/HSSMatrixMPI.compress_stable.hpp
-#   src/HSS/HSSMatrixMPI.Schur.hpp
-#   src/HSS/BlockCyclic2BlockRow.hpp
-#   DESTINATION include/HSS)
-
-# set(CPACK_GENERATOR "TGZ")
-# set(CPACK_PACKAGE_VERSION_MAJOR ${STRUMPACK_VERSION_MAJOR})
-# set(CPACK_PACKAGE_VERSION_MINOR ${STRUMPACK_VERSION_MINOR})
-# set(CPACK_PACKAGE_VERSION_PATCH ${STRUMPACK_VERSION_PATCH})
-# include(CPack)
->>>>>>> 77febc16
 
 find_package(Doxygen)
 if(DOXYGEN_FOUND)
@@ -590,14 +430,13 @@
     COMMENT "Generating API documentation with doxygen" VERBATIM)
 endif(DOXYGEN_FOUND)
 
-<<<<<<< HEAD
 if(STRUMPACK_C_INTERFACE)
   set(C_EXAMPLES "sexample dexample cexample zexample")
 endif()
 
 # build an example makefile
 configure_file(${CMAKE_SOURCE_DIR}/examples/Makefile.in
-  ${CMAKE_SOURCE_DIR}/examples/Makefile)
+  ${CMAKE_SOURCE_DIR}/examples/Makefile @ONLY)
 
 # copy the examples and Makefile to the build directory as well
 configure_file(${CMAKE_SOURCE_DIR}/examples/Makefile
@@ -653,67 +492,4 @@
 if(STRUMPACK_BUILD_TESTS)
   include(CTest)
   add_subdirectory(test)
-endif()
-=======
-# if(STRUMPACK_C_INTERFACE)
-#   set(C_EXAMPLES "sexample dexample cexample zexample")
-# endif()
-
-# # build an example makefile
-# configure_file(${CMAKE_SOURCE_DIR}/examples/Makefile.in
-#   ${CMAKE_SOURCE_DIR}/examples/Makefile)
-
-# # copy the examples and Makefile to the build directory as well
-# configure_file(${CMAKE_SOURCE_DIR}/examples/Makefile
-#   ${CMAKE_BINARY_DIR}/examples/Makefile COPYONLY)
-# configure_file(${CMAKE_SOURCE_DIR}/examples/pde900.mtx
-#   ${CMAKE_BINARY_DIR}/examples/pde900.mtx COPYONLY)
-# configure_file(${CMAKE_SOURCE_DIR}/examples/README
-#   ${CMAKE_BINARY_DIR}/examples/README COPYONLY)
-
-# if(STRUMPACK_C_INTERFACE)
-#   configure_file(${CMAKE_SOURCE_DIR}/examples/sexample.c
-#     ${CMAKE_BINARY_DIR}/examples/sexample.c COPYONLY)
-#   configure_file(${CMAKE_SOURCE_DIR}/examples/dexample.c
-#     ${CMAKE_BINARY_DIR}/examples/dexample.c COPYONLY)
-#   configure_file(${CMAKE_SOURCE_DIR}/examples/cexample.c
-#     ${CMAKE_BINARY_DIR}/examples/cexample.c COPYONLY)
-#   configure_file(${CMAKE_SOURCE_DIR}/examples/zexample.c
-#     ${CMAKE_BINARY_DIR}/examples/zexample.c COPYONLY)
-# endif()
-# # configure_file(${CMAKE_SOURCE_DIR}/examples/DenseBEMColStateMPI.cpp
-# #   ${CMAKE_BINARY_DIR}/examples/DenseBEMColStateMPI.cpp COPYONLY)
-# configure_file(${CMAKE_SOURCE_DIR}/examples/testPoisson2d.cpp
-#   ${CMAKE_BINARY_DIR}/examples/testPoisson2d.cpp COPYONLY)
-# configure_file(${CMAKE_SOURCE_DIR}/examples/testPoisson3d.cpp
-#   ${CMAKE_BINARY_DIR}/examples/testPoisson3d.cpp COPYONLY)
-# configure_file(${CMAKE_SOURCE_DIR}/examples/testPoisson2dMPI.cpp
-#   ${CMAKE_BINARY_DIR}/examples/testPoisson2dMPI.cpp COPYONLY)
-# configure_file(${CMAKE_SOURCE_DIR}/examples/testPoisson2dMPIDist.cpp
-#   ${CMAKE_BINARY_DIR}/examples/testPoisson2dMPIDist.cpp COPYONLY)
-# configure_file(${CMAKE_SOURCE_DIR}/examples/testMMdouble.cpp
-#   ${CMAKE_BINARY_DIR}/examples/testMMdouble.cpp COPYONLY)
-# configure_file(${CMAKE_SOURCE_DIR}/examples/testMMdoubleMPI.cpp
-#   ${CMAKE_BINARY_DIR}/examples/testMMdoubleMPI.cpp COPYONLY)
-# configure_file(${CMAKE_SOURCE_DIR}/examples/testMMdoubleMPIDist.cpp
-#   ${CMAKE_BINARY_DIR}/examples/testMMdoubleMPIDist.cpp COPYONLY)
-# configure_file(${CMAKE_SOURCE_DIR}/examples/testMMdouble64.cpp
-#   ${CMAKE_BINARY_DIR}/examples/testMMdouble64.cpp COPYONLY)
-# configure_file(${CMAKE_SOURCE_DIR}/examples/testMMdoubleMPIDist64.cpp
-#   ${CMAKE_BINARY_DIR}/examples/testMMdoubleMPIDist64.cpp COPYONLY)
-# configure_file(${CMAKE_SOURCE_DIR}/examples/testMMfloat.cpp
-#   ${CMAKE_BINARY_DIR}/examples/testMMfloat.cpp COPYONLY)
-# configure_file(${CMAKE_SOURCE_DIR}/examples/testMMfloatMPIDist.cpp
-#   ${CMAKE_BINARY_DIR}/examples/testMMfloatMPIDist.cpp COPYONLY)
-# configure_file(${CMAKE_SOURCE_DIR}/examples/mtx2bin.cpp
-#   ${CMAKE_BINARY_DIR}/examples/mtx2bin.cpp COPYONLY)
-# configure_file(${CMAKE_SOURCE_DIR}/examples/bin2mtx.cpp
-#   ${CMAKE_BINARY_DIR}/examples/bin2mtx.cpp COPYONLY)
-# configure_file(${CMAKE_SOURCE_DIR}/examples/MLkernel.cpp
-#   ${CMAKE_BINARY_DIR}/examples/MLkernel.cpp COPYONLY)
-
-# if(STRUMPACK_BUILD_TESTS)
-#   include(CTest)
-#   add_subdirectory(test)
-# endif()
->>>>>>> 77febc16
+endif()