--- conflicted
+++ resolved
@@ -553,7 +553,6 @@
   target_link_libraries(strumpack PUBLIC roc::hipblas roc::rocblas roc::rocsolver)
   # target_link_libraries(strumpack PUBLIC roc::rocprim) # roc::rocprim_hip)
   # target_link_libraries(strumpack PUBLIC roc::rocthrust)
-<<<<<<< HEAD
   # if(STRUMPACK_HIP_PLATFORM_HCC)
   #   # target_compile_definitions(strumpack PUBLIC __HIP_PLATFORM_HCC__)
   #   if(STRUMPACK_HIP_AMDGPU)
@@ -575,29 +574,6 @@
   # elseif(STRUMPACK_HIP_PLATFORM_NVCC)
   #   # target_compile_definitions(strumpack PUBLIC __HIP_PLATFORM_NVCC__)
   # endif()
-=======
-  if(STRUMPACK_HIP_PLATFORM_HCC)
-    # target_compile_definitions(strumpack PUBLIC __HIP_PLATFORM_HCC__)
-    if(STRUMPACK_HIP_AMDGPU)
-      foreach(target ${STRUMPACK_HIP_AMDGPU})
-        target_compile_options(strumpack PRIVATE $<$<COMPILE_LANGUAGE:CXX>:--amdgpu-target=${target}>)
-        target_link_libraries(strumpack PRIVATE --amdgpu-target=${target})
-      endforeach()
-    # endif()
-    # if(DEFINED STRUMPACK_HIP_AMDGPU)
-    #   target_compile_options(strumpack PRIVATE
-    #   $<$<COMPILE_LANGUAGE:CXX>:${STRUMPACK_HIP_AMDGPU}>)
-    else()
-      target_compile_options(strumpack PRIVATE
-        $<$<COMPILE_LANGUAGE:CXX>:--amdgpu-target=none>)
-      message(WARNING "No AMD GPU architecture was specified,"
-        " specify -DSTRUMPACK_HIP_AMDGPU=\"xxx\" "
-        " where xxx can be for instance gfx906 (or a comma separated list)")
-    endif()
-  elseif(STRUMPACK_HIP_PLATFORM_NVCC)
-    # target_compile_definitions(strumpack PUBLIC __HIP_PLATFORM_NVCC__)
-  endif()
->>>>>>> a6dff6b9
 endif()
 
 if(CombBLAS_FOUND)
