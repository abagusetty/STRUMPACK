/*
 * STRUMPACK -- STRUctured Matrices PACKage, Copyright (c) 2014, The
 * Regents of the University of California, through Lawrence Berkeley
 * National Laboratory (subject to receipt of any required approvals
 * from the U.S. Dept. of Energy).  All rights reserved.
 *
 * If you have questions about your rights to use or distribute this
 * software, please contact Berkeley Lab's Technology Transfer
 * Department at TTD@lbl.gov.
 *
 * NOTICE. This software is owned by the U.S. Department of Energy. As
 * such, the U.S. Government has been granted for itself and others
 * acting on its behalf a paid-up, nonexclusive, irrevocable,
 * worldwide license in the Software to reproduce, prepare derivative
 * works, and perform publicly and display publicly.  Beginning five
 * (5) years after the date permission to assert copyright is obtained
 * from the U.S. Department of Energy, and subject to any subsequent
 * five (5) year renewals, the U.S. Government is granted for itself
 * and others acting on its behalf a paid-up, nonexclusive,
 * irrevocable, worldwide license in the Software to reproduce,
 * prepare derivative works, distribute copies to the public, perform
 * publicly and display publicly, and to permit others to do so.
 *
 * Developers: Pieter Ghysels, Francois-Henry Rouet, Xiaoye S. Li.
 *             (Lawrence Berkeley National Lab, Computational Research
 *             Division).
 *
 */
#include <iostream>
#include "StrumpackSparseSolver.hpp"
#include "sparse/CSRMatrix.hpp"
// to create a random vector
#include "misc/RandomWrapper.hpp"

using namespace strumpack;

template<typename scalar_t,typename integer_t> void
test(int argc, char* argv[], CSRMatrix<scalar_t,integer_t>& A) {
  StrumpackSparseSolver<scalar_t,integer_t> spss;
  spss.options().set_from_command_line(argc, argv);

  int N = A.size();
  std::vector<scalar_t> b(N), x(N), x_exact(N);
<<<<<<< HEAD

#if 0
  std::ifstream file;
  std::cout<<argv[2]<<std::endl;
  std::string ff(argv[2]);
  file.open(ff);
  int num_row, num_col, tmp, rowidx,colidx;
  // Ignore comments headers
  while (file.peek() == '%') file.ignore(2048, '\n');
  //Read number of rows and columns
  file >> num_row >> num_col;
  std::cout<<file.is_open()<<std::endl;

  // fill the matrix with data
  for (int l = 0; l < num_row; l++)
  {
      double data; 
      file >>data ;
      b.data()[l] = data;
  }
  file.close();

  std::ifstream file1;
  std::cout<<argv[3]<<std::endl;
  std::string ff1(argv[3]);
  file1.open(ff1);
  // Ignore comments headers
  while (file1.peek() == '%') file1.ignore(2048, '\n');
  //Read number of rows and columns
  file1 >> num_row >> num_col;
  std::cout<<file1.is_open()<<std::endl;
  // fill the matrix with data
  for (int l = 0; l < num_row; l++)
  {
      double data; 
      file1 >>data ;
      x_exact.data()[l] = data;
  }
  file1.close();

#else
=======
>>>>>>> d6d3218c
  {
    using real_t = typename RealType<scalar_t>::value_type;
    auto rgen = random::make_default_random_generator<real_t>();
    for (auto& xi : x_exact)
      xi = scalar_t(rgen->get());
  }
  A.spmv(x_exact.data(), b.data());
<<<<<<< HEAD
#endif  
=======
>>>>>>> d6d3218c

#if 0
  spss.options().set_reordering_method(ReorderingStrategy::GEOMETRIC);
  spss.set_matrix(A);
  if (spss.reorder(cbrt(num_row),cbrt(num_row),cbrt(num_row)) != ReturnCode::SUCCESS) {
    std::cout << "problem with reordering of the matrix." << std::endl;
    return;
  }
#else 
  spss.set_matrix(A);
  if (spss.reorder() != ReturnCode::SUCCESS) {
    std::cout << "problem with reordering of the matrix." << std::endl;
    return;
  }
#endif

  if (spss.factor() != ReturnCode::SUCCESS) {
    std::cout << "problem during factorization of the matrix." << std::endl;
    return;
  }
  spss.solve(b.data(), x.data());

  std::size_t subs = 0, zeros = 0;
  auto err0 = spss.subnormals(subs, zeros);
  std::cout << "# SUBNORMALS = " << subs
            << "   ZEROS = " << zeros
            << " (" << err0 << ")" << std::endl;

  integer_t neg, zero, pos;
  auto err = spss.inertia(neg, zero, pos);
  std::cout << "# INERTIA neg,zero,pos = "
            << neg << ", " << zero << ", " << pos
            <<  " (" << err << ")" << std::endl;

  std::cout << "# COMPONENTWISE SCALED RESIDUAL = "
            << A.max_scaled_residual(x.data(), b.data()) << std::endl;

  strumpack::blas::axpy(N, scalar_t(-1.), x_exact.data(), 1, x.data(), 1);
  auto nrm_error = strumpack::blas::nrm2(N, x.data(), 1);
  auto nrm_x_exact = strumpack::blas::nrm2(N, x_exact.data(), 1);
  std::cout << "# RELATIVE ERROR (|x-xtrue|_2/|xtrue|_2) = " << (nrm_error/nrm_x_exact) << std::endl;
  
  double nm1=0;
  double nm2=0;
  for(int64_t i=0; i<N; i++){
    nm1 = std::max(nm1,(double)abs(x.data()[i]));
    nm2 = std::max(nm2,(double)abs(x_exact.data()[i]));
  }
  std::cout << "# RELATIVE ERROR (|x-xtrue|_inf) = " << nm1 <<std::endl;

}

int main(int argc, char* argv[]) {
  if (argc < 2) {
    std::cout << "Solve a linear system with a matrix given in matrix market format" << std::endl
              << "using the sequential/multithreaded C++ STRUMPACK interface."
              << std::endl << std::endl
              << "Usage: \n\t./testMMdouble pde900.mtx" << std::endl;
    return 1;
  }
  std::string f(argv[1]);

  CSRMatrix<double,int> A;
  if (A.read_matrix_market(f) == 0)
    test<double,int>(argc, argv, A);
  else {
    CSRMatrix<std::complex<double>,int> A;
    A.read_matrix_market(f);
    test<std::complex<double>,int>(argc, argv, A);
  }
}<|MERGE_RESOLUTION|>--- conflicted
+++ resolved
@@ -41,50 +41,6 @@
 
   int N = A.size();
   std::vector<scalar_t> b(N), x(N), x_exact(N);
-<<<<<<< HEAD
-
-#if 0
-  std::ifstream file;
-  std::cout<<argv[2]<<std::endl;
-  std::string ff(argv[2]);
-  file.open(ff);
-  int num_row, num_col, tmp, rowidx,colidx;
-  // Ignore comments headers
-  while (file.peek() == '%') file.ignore(2048, '\n');
-  //Read number of rows and columns
-  file >> num_row >> num_col;
-  std::cout<<file.is_open()<<std::endl;
-
-  // fill the matrix with data
-  for (int l = 0; l < num_row; l++)
-  {
-      double data; 
-      file >>data ;
-      b.data()[l] = data;
-  }
-  file.close();
-
-  std::ifstream file1;
-  std::cout<<argv[3]<<std::endl;
-  std::string ff1(argv[3]);
-  file1.open(ff1);
-  // Ignore comments headers
-  while (file1.peek() == '%') file1.ignore(2048, '\n');
-  //Read number of rows and columns
-  file1 >> num_row >> num_col;
-  std::cout<<file1.is_open()<<std::endl;
-  // fill the matrix with data
-  for (int l = 0; l < num_row; l++)
-  {
-      double data; 
-      file1 >>data ;
-      x_exact.data()[l] = data;
-  }
-  file1.close();
-
-#else
-=======
->>>>>>> d6d3218c
   {
     using real_t = typename RealType<scalar_t>::value_type;
     auto rgen = random::make_default_random_generator<real_t>();
@@ -92,10 +48,6 @@
       xi = scalar_t(rgen->get());
   }
   A.spmv(x_exact.data(), b.data());
-<<<<<<< HEAD
-#endif  
-=======
->>>>>>> d6d3218c
 
 #if 0
   spss.options().set_reordering_method(ReorderingStrategy::GEOMETRIC);
