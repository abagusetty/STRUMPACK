#!/bin/bash

rm -rf build
rm -rf install
mkdir build
mkdir install

cd build

found_host=false


if [[ $(dnsdomainname) = "summit.olcf.ornl.gov" ]]; then
    found_host=true

    # module unload cmake
    # module swap xl gcc/9.1.0
    # module load essl
    # module load cuda/11.0.2
    # module load netlib-lapack
    # module load netlib-scalapack
    # module load cmake

    # METIS is required
    export METIS_DIR=$HOME/local/metis-5.1.0/install

    # the following are optional
    export SCOTCH_DIR=$HOME/local/scotch_6.0.9
    export ParMETIS_DIR=$HOME/local/parmetis-4.0.3/install
    export ButterflyPACK_DIR=$HOME/ButterflyPACK/install

    SLATEHOME=$HOME/slate/

    cmake ../ \
          -DCMAKE_BUILD_TYPE=Release \
          -DCMAKE_INSTALL_PREFIX=../install \
          -DCMAKE_CXX_COMPILER=mpiCC \
          -DCMAKE_C_COMPILER=mpicc \
          -DCMAKE_Fortran_COMPILER=mpif90 \
          -DCMAKE_CUDA_COMPILER=/sw/summit/cuda/11.0.2/bin/nvcc \
          -DSTRUMPACK_USE_CUDA=ON \
          -DTPL_BLAS_LIBRARIES="${OLCF_ESSL_ROOT}/lib64/libessl.so;${OLCF_NETLIB_LAPACK_ROOT}/lib64/libblas.so" \
          -DTPL_LAPACK_LIBRARIES="${OLCF_ESSL_ROOT}/lib64/libessl.so;${OLCF_NETLIB_LAPACK_ROOT}/lib64/liblapack.so" \
          -DTPL_SCALAPACK_LIBRARIES="${OLCF_NETLIB_SCALAPACK_ROOT}/lib/libscalapack.so" \
          -DSTRUMPACK_COUNT_FLOPS=ON \
          -DTPL_ENABLE_BPACK=OFF \
          -DTPL_ENABLE_ZFP=OFF \
          -DTPL_ENABLE_SLATE=ON \
          -DTPL_SLATE_INCLUDE_DIRS="$SLATEHOME/include/;$SLATEHOME/blaspp/include;$SLATEHOME/lapackpp/include" \
          -DTPL_SLATE_LIBRARIES="$SLATEHOME/lib/libslate_scalapack_api.so;$SLATEHOME/lib/libslate.so;$SLATEHOME/blaspp/lib/libblaspp.so;$SLATEHOME/lapackpp/lib/liblapackpp.so"

fi

if [[ $NERSC_HOST = "cori" ]]; then
    found_host=true

    # ideally cmake would handle all this
    if CC --version | grep -q ICC; then
        echo "Detected Intel compiler"

        ## for MKL, use the link advisor: https://software.intel.com/en-us/articles/intel-mkl-link-line-advisor
        ## separate arguments with ;, the -Wl,--start-group ... -Wl,--end-group is a single argument
        ## Intel compiler
        #ALL_MKL_LIBS="${MKLROOT}/lib/intel64/libmkl_scalapack_lp64.a;-Wl,--start-group ${MKLROOT}/lib/intel64/libmkl_intel_lp64.a ${MKLROOT}/lib/intel64/libmkl_intel_thread.a ${MKLROOT}/lib/intel64/libmkl_core.a ${MKLROOT}/lib/intel64/libmkl_blacs_intelmpi_lp64.a -Wl,--end-group;-liomp5;-lpthread;-lm;-ldl"

        export METIS_DIR=$HOME/local/cori/icc/metis-5.1.0/install
    else
        if CC --version | grep -q GCC; then
            echo "Detected GCC compiler"

            #ALL_MKL_LIBS="${MKLROOT}/lib/intel64/libmkl_scalapack_lp64.a;-Wl,--start-group ${MKLROOT}/lib/intel64/libmkl_intel_lp64.a ${MKLROOT}/lib/intel64/libmkl_gnu_thread.a ${MKLROOT}/lib/intel64/libmkl_core.a ${MKLROOT}/lib/intel64/libmkl_blacs_intelmpi_lp64.a -Wl,--end-group;-lgomp;-lpthread;-lm;-ldl"

            export METIS_DIR=$HOME/local/cori/gcc/metis-5.1.0/install

            # optional dependencies
            export ParMETIS_DIR=$HOME/local/cori/gcc/parmetis-4.0.3/install
            export SCOTCH_DIR=$HOME/local/cori/gcc/scotch_6.0.9
            export ButterflyPACK_DIR=$HOME/cori/ButterflyPACK/install
            export ZFP_DIR=$HOME/local/cori/gcc/zfp/install/
        fi
    fi

    ## Use cray-libsci (module cray-libsci loaded) instead of MKL.
    ## The problem with MKL is that it uses openmpi of intel MPI.
    ScaLAPACKLIBS=""

    cmake ../ \
          -DCMAKE_BUILD_TYPE=Release \
          -DCMAKE_INSTALL_PREFIX=../install \
          -DCMAKE_CXX_COMPILER=CC \
          -DCMAKE_C_COMPILER=cc \
          -DCMAKE_Fortran_COMPILER=ftn \
          -DTPL_SCALAPACK_LIBRARIES="$ScaLAPACKLIBS"
fi

if [[ $(hostname -s) = "pieterg-X8DA3" ]]; then
    found_host=true

    # METIS is required
    export METIS_DIR=$HOME/local/metis-5.1.0/install

    # the following are optional
    export SCOTCH_DIR=$HOME/local/scotch_6.0.4
    export ParMETIS_DIR=$HOME/local/parmetis-4.0.3/install
    export ZFP_DIR=$HOME/local/zfp-0.5.5/install
    export ButterflyPACK_DIR=$HOME/LBL/STRUMPACK/ButterflyPACK/install/
    export COMBBLAS_DIR=$HOME/local/combinatorial-blas-2.0/CombBLAS/install/
    export COMBBLASAPP_DIR=$HOME/local/combinatorial-blas-2.0/CombBLAS/Applications/

    cmake ../ \
          -DCMAKE_BUILD_TYPE=Release \
          -DCMAKE_INSTALL_PREFIX=../install \
          -DTPL_ENABLE_BPACK=ON \
          -DTPL_ENABLE_COMBBLAS=OFF \
          -DSTRUMPACK_TASK_TIMERS=OFF \
          -DSTRUMPACK_COUNT_FLOPS=ON \
          -DTPL_SCALAPACK_LIBRARIES="$HOME/local/scalapack-2.1.0/install/lib/libscalapack.a"
fi


if [[ $(hostname -s) = "pieter-HP-EliteDesk-800-G1-SFF" ]]; then
    found_host=true

    export HIP_PLATFORM=nvcc
    export HIP_PATH=/opt/rocm-3.5.0/hip
    export hipblas_DIR=/opt/rocm-3.5.0/hipblas/lib/cmake/hipblas/

    # -DCMAKE_CXX_COMPILER=hipcc \

    cmake ../ \
          -DCMAKE_BUILD_TYPE=Debug \
          -DSTRUMPACK_USE_CUDA=ON \
          -DSTRUMPACK_USE_HIP=ON \
          -DSTRUMPACK_COUNT_FLOPS=ON \
          -Dscotch_INCLUDE_DIR=/usr/include/scotch/ \
          -Dscotch_LIBRARY_DIR=/usr/lib/x86_64-linux-gnu/ \
          -DCMAKE_INSTALL_PREFIX=../install
fi


if [[ $(hostname -s) = "tulip" ]]; then
    found_host=true

    echo "Detected we are running on Tulip"
    # module load cmake
    # module load blas
    # module load lapack
    # module load scalapack/openmpi/gcc/64/2.0.2
    # module load openmpi/gcc/64/1.10.7
    # module load rocm/3.7.0

    export METIS_DIR=/home/users/coe0239/local/metis-5.1.0/install/

    cmake ../ \
          -DCMAKE_BUILD_TYPE=Debug \
<<<<<<< HEAD
          -DCMAKE_INSTALL_PREFIX=../install \
          -DCMAKE_CXX_COMPILER=hipcc \
          -DSTRUMPACK_HIP_AMDGPU=gfx906 \
          -DSTRUMPACK_USE_CUDA=OFF \
          -DSTRUMPACK_USE_HIP=ON \
          -DSTRUMPACK_COUNT_FLOPS=ON \
          -DTPL_SCALAPACK_LIBRARIES="${SCALAPACK_HOME}/lib64/libscalapack.a"
=======
          -DCMAKE_CXX_COMPILER=hipcc \
          -DSTRUMPACK_HIP_AMDGPU=--amdgpu-target=gfx906 \
          -DCMAKE_C_COMPILER=gcc \
          -DCMAKE_Fortran_COMPILER=gfortran \
          -DSTRUMPACK_USE_CUDA=OFF \
          -DSTRUMPACK_USE_HIP=ON \
          -DTPL_ENABLE_ZFP=OFF \
          -DSTRUMPACK_COUNT_FLOPS=ON \
          -DCMAKE_INSTALL_PREFIX=../install
>>>>>>> 244dfd37
fi



if ! $found_host; then
    echo "This machine was not recognized."
    echo "Open this file and modify the CMake command."
    echo "Running CMake ..."

    # METIS is required, but might be already be installed by the system
    #export METIS_DIR=

    cmake ../ \
          -DCMAKE_BUILD_TYPE=Debug \
          -DCMAKE_INSTALL_PREFIX=../install

    ## if not found automatically, you can specify BLAS/LAPACK/SCALAPACK as:
    #  -DTPL_BLAS_LIBRARIES="/usr/lib/x86_64-linux-gnu/libopenblas.a"
    #  -DTPL_LAPACK_LIBRARIES="/usr/lib/x86_64-linux-gnu/liblapack.a"
    #  -DTPL_SCALAPACK_LIBRARIES="/usr/lib/x86_64-linux-gnu/libscalapack-openmpi.so"
fi

<<<<<<< HEAD
make install -j4
=======
make install -j8
>>>>>>> 244dfd37
make examples -j4
make tests -j4
# make test<|MERGE_RESOLUTION|>--- conflicted
+++ resolved
@@ -153,7 +153,6 @@
 
     cmake ../ \
           -DCMAKE_BUILD_TYPE=Debug \
-<<<<<<< HEAD
           -DCMAKE_INSTALL_PREFIX=../install \
           -DCMAKE_CXX_COMPILER=hipcc \
           -DSTRUMPACK_HIP_AMDGPU=gfx906 \
@@ -161,17 +160,6 @@
           -DSTRUMPACK_USE_HIP=ON \
           -DSTRUMPACK_COUNT_FLOPS=ON \
           -DTPL_SCALAPACK_LIBRARIES="${SCALAPACK_HOME}/lib64/libscalapack.a"
-=======
-          -DCMAKE_CXX_COMPILER=hipcc \
-          -DSTRUMPACK_HIP_AMDGPU=--amdgpu-target=gfx906 \
-          -DCMAKE_C_COMPILER=gcc \
-          -DCMAKE_Fortran_COMPILER=gfortran \
-          -DSTRUMPACK_USE_CUDA=OFF \
-          -DSTRUMPACK_USE_HIP=ON \
-          -DTPL_ENABLE_ZFP=OFF \
-          -DSTRUMPACK_COUNT_FLOPS=ON \
-          -DCMAKE_INSTALL_PREFIX=../install
->>>>>>> 244dfd37
 fi
 
 
@@ -194,11 +182,7 @@
     #  -DTPL_SCALAPACK_LIBRARIES="/usr/lib/x86_64-linux-gnu/libscalapack-openmpi.so"
 fi
 
-<<<<<<< HEAD
 make install -j4
-=======
-make install -j8
->>>>>>> 244dfd37
 make examples -j4
 make tests -j4
 # make test